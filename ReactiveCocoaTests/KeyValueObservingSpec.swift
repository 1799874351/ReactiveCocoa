import Foundation
@testable import ReactiveCocoa
import ReactiveSwift
import enum Result.NoError
import Quick
import Nimble

class KeyValueObservingSpec: QuickSpec {
	override func spec() {
		describe("NSObject.signal(forKeyPath:)") {
			it("should not send the initial value") {
				let object = ObservableObject()
				var values: [Int] = []

				object.reactive
					.signal(forKeyPath: #keyPath(ObservableObject.rac_value))
					.observeValues { values.append(($0 as! NSNumber).intValue) }

				expect(values) == []
			}

			itBehavesLike("a reactive key value observer") {
				[
					"observe": { (object: NSObject, keyPath: String) in
						return object.reactive.signal(forKeyPath: keyPath)
					}
				]
			}
		}

		describe("NSObject.producer(forKeyPath:)") {
			it("should send the initial value") {
				let object = ObservableObject()
				var values: [Int] = []

				object.reactive
					.producer(forKeyPath: #keyPath(ObservableObject.rac_value))
					.startWithValues { value in
						values.append(value as! Int)
					}

				expect(values) == [0]
			}

			it("should send the initial value for nested key path") {
				let parentObject = NestedObservableObject()
				var values: [Int] = []

				parentObject
					.reactive
					.producer(forKeyPath: #keyPath(NestedObservableObject.rac_object.rac_value))
					.startWithValues { values.append(($0 as! NSNumber).intValue) }

				expect(values) == [0]
			}

			it("should send the initial value for weak nested key path") {
				let parentObject = NestedObservableObject()
				let innerObject = Optional(ObservableObject())
				parentObject.rac_weakObject = innerObject
				var values: [Int] = []

				parentObject
					.reactive
					.producer(forKeyPath: "rac_weakObject.rac_value")
					.startWithValues { values.append(($0 as! NSNumber).intValue) }

				expect(values) == [0]
			}

			itBehavesLike("a reactive key value observer") {
				[
					"observe": { (object: NSObject, keyPath: String) in
						return object.reactive.producer(forKeyPath: keyPath)
					}
				]
			}
		}

		describe("property type and attribute query") {
			let object = TestAttributeQueryObject()

			it("should be able to classify weak references") {
				"weakProperty".withCString { cString in
					let propertyPointer = class_getProperty(type(of: object), cString)
					expect(propertyPointer) != nil

					if let pointer = propertyPointer {
						let attributes = PropertyAttributes(property: pointer)
						expect(attributes.isWeak) == true
						expect(attributes.isObject) == true
						expect(attributes.isBlock) == false
						expect(attributes.objectClass).to(beIdenticalTo(NSObject.self))
					}
				}
			}

			it("should be able to classify blocks") {
				"block".withCString { cString in
					let propertyPointer = class_getProperty(type(of: object), cString)
					expect(propertyPointer) != nil

					if let pointer = propertyPointer {
						let attributes = PropertyAttributes(property: pointer)
						expect(attributes.isWeak) == false
						expect(attributes.isObject) == true
						expect(attributes.isBlock) == true
						expect(attributes.objectClass).to(beNil())
					}
				}
			}

			it("should be able to classify non object properties") {
				"integer".withCString { cString in
					let propertyPointer = class_getProperty(type(of: object), cString)
					expect(propertyPointer) != nil

					if let pointer = propertyPointer {
						let attributes = PropertyAttributes(property: pointer)
						expect(attributes.isWeak) == false
						expect(attributes.isObject) == false
						expect(attributes.isBlock) == false
						expect(attributes.objectClass).to(beNil())
					}
				}
			}
		}
	}
}

// Shared examples to ensure both `signal(forKeyPath:)` and `producer(forKeyPath:)`
// share common behavior.
fileprivate class KeyValueObservingSpecConfiguration: QuickConfiguration {
	class Context {
		let context: [String: Any]

		init(_ context: [String: Any]) {
			self.context = context
		}

		func observe(_ object: NSObject, _ keyPath: String) -> SignalProducer<Any?, NoError> {
			if let block = context["observe"] as? (NSObject, String) -> Signal<Any?, NoError> {
				return SignalProducer(block(object, keyPath))
			} else if let block = context["observe"] as? (NSObject, String) -> SignalProducer<Any?, NoError> {
				return block(object, keyPath).skip(first: 1)
			} else {
				fatalError("What is this?")
			}
		}

		func isFinished(_ object: Operation) -> SignalProducer<Any?, NoError> {
			return observe(object, #keyPath(Operation.isFinished))
		}

		func changes(_ object: NSObject) -> SignalProducer<Any?, NoError> {
			return observe(object, #keyPath(ObservableObject.rac_value))
		}

		func nestedChanges(_ object: NSObject) -> SignalProducer<Any?, NoError> {
			return observe(object, #keyPath(NestedObservableObject.rac_object.rac_value))
		}

		func weakNestedChanges(_ object: NSObject) -> SignalProducer<Any?, NoError> {
			// `#keyPath` does not work with weak relationships.
			return observe(object, "rac_weakObject.rac_value")
		}
	}

	override class func configure(_ configuration: Configuration) {
		sharedExamples("a reactive key value observer") { (sharedExampleContext: @escaping SharedExampleContext) in
			var context: Context!

			beforeEach { context = Context(sharedExampleContext()) }
			afterEach { context = nil }

			it("should send new values for the key path (even if the value remains unchanged)") {
				let object = ObservableObject()
				var values: [Int] = []

				context.changes(object).startWithValues {
					values.append(($0 as! NSNumber).intValue)
				}

				expect(values) == []

<<<<<<< HEAD
				object.rac_value = 0
				expect(values) == [0]

				object.rac_value = 1
				expect(values) == [0, 1]
=======
			it("should not retain the replaced value") {
				let parentObject = NestedObservableObject()

				autoreleasepool {
					_ = parentObject.reactive
						.values(forKeyPath: "rac_object")
						.start()
				}

				weak var weakOriginalInner: ObservableObject? = parentObject.rac_object
				expect(weakOriginalInner).toNot(beNil())

				parentObject.rac_object = ObservableObject()
				expect(weakOriginalInner).to(beNil())
			}

			it("should not retain replaced value in a nested key path") {
				let parentObject = NestedObservableObject()

				autoreleasepool {
					_ = parentObject.reactive
						.values(forKeyPath: "rac_object.rac_value")
						.start()
				}

				weak var weakOriginalInner: ObservableObject? = parentObject.rac_object
				expect(weakOriginalInner).toNot(beNil())
>>>>>>> 984b8166

				object.rac_value = 1
				expect(values) == [0, 1, 1]
			}

			it("should not crash an Operation") {
				// Related issue:
				// https://github.com/ReactiveCocoa/ReactiveCocoa/issues/3329
				func invoke() {
					let op = Operation()
					context.isFinished(op).start()
				}

				invoke()
			}

			describe("signal behavior") {
				it("should complete when the object deallocates") {
					var completed = false

					_ = {
						// Use a closure so this object has a shorter lifetime.
						let object = ObservableObject()

						context.changes(object).startWithCompleted {
							completed = true
						}

						expect(completed) == false
					}()

					expect(completed).toEventually(beTruthy())
				}
			}

			describe("nested key paths") {
				it("should observe changes in a nested key path") {
					let parentObject = NestedObservableObject()
					var values: [Int] = []

					context.nestedChanges(parentObject).startWithValues {
						values.append(($0 as! NSNumber).intValue)
					}

					expect(values) == []

					parentObject.rac_object.rac_value = 1
					expect(values) == [1]

					let oldInnerObject = parentObject.rac_object

					let newInnerObject = ObservableObject()
					parentObject.rac_object = newInnerObject
					expect(values) == [1, 0]

					parentObject.rac_object.rac_value = 10
					oldInnerObject.rac_value = 2
					expect(values) == [1, 0, 10]
				}

				it("should observe changes in a nested weak key path") {
					let parentObject = NestedObservableObject()
					var innerObject = Optional(ObservableObject())
					parentObject.rac_weakObject = innerObject
					var values: [Int] = []

					context.weakNestedChanges(parentObject).startWithValues {
						values.append(($0 as! NSNumber).intValue)
					}

					expect(values) == []

					innerObject?.rac_value = 1
					expect(values) == [1]

					autoreleasepool {
						innerObject = nil
					}

					// NOTE: [1] or [Optional(1), nil]?
					expect(values) == [1]

					innerObject = ObservableObject()
					parentObject.rac_weakObject = innerObject
					expect(values) == [1, 0]
					
					innerObject?.rac_value = 10
					expect(values) == [1, 0, 10]
				}

				// NOTE: https://github.com/ReactiveCocoa/ReactiveCocoa/pull/3413#issuecomment-288329465
				pending("should not retain replaced value in a nested key path") {
					let parentObject = NestedObservableObject()
					context.nestedChanges(parentObject)
						.start()

					weak var weakOriginalInner: ObservableObject? = parentObject.rac_object
					expect(weakOriginalInner).toNot(beNil())

					parentObject.rac_object = ObservableObject()
					expect(weakOriginalInner).toEventually(beNil())
				}
			}

			describe("thread safety") {
				var concurrentQueue: DispatchQueue!

				beforeEach {
					concurrentQueue = DispatchQueue(
						label: "org.reactivecocoa.ReactiveCocoa.DynamicPropertySpec.concurrentQueue",
						attributes: .concurrent
					)
				}

				it("should handle changes being made on another queue") {
					let object = ObservableObject()
					var observedValue = 0

					context.changes(object)
						.take(first: 1)
						.startWithValues { observedValue = ($0 as! NSNumber).intValue }

					concurrentQueue.async {
						object.rac_value = 2
					}

					concurrentQueue.sync(flags: .barrier) {}
					expect(observedValue).toEventually(equal(2))
				}

				it("should handle changes being made on another queue using deliverOn") {
					let object = ObservableObject()
					var observedValue = 0

					context.changes(object)
						.take(first: 1)
						.observe(on: UIScheduler())
						.startWithValues { observedValue = ($0 as! NSNumber).intValue }

					concurrentQueue.async {
						object.rac_value = 2
					}

					concurrentQueue.sync(flags: .barrier) {}
					expect(observedValue).toEventually(equal(2))
				}

				it("async disposal of target") {
					var object: ObservableObject? = ObservableObject()
					var observedValue = 0

					context.changes(object!)
						.observe(on: UIScheduler())
						.startWithValues { observedValue = ($0 as! NSNumber).intValue }

					concurrentQueue.async {
						object!.rac_value = 2
						object = nil
					}

					concurrentQueue.sync(flags: .barrier) {}
					expect(observedValue).toEventually(equal(2))
				}
			}

			describe("stress tests") {
				let numIterations = 5000

				var testObject: ObservableObject!
				var iterationQueue: DispatchQueue!
				var concurrentQueue: DispatchQueue!

				beforeEach {
					testObject = ObservableObject()
					iterationQueue = DispatchQueue(
						label: "org.reactivecocoa.ReactiveCocoa.RACKVOProxySpec.iterationQueue",
						attributes: .concurrent
					)
					concurrentQueue = DispatchQueue(
						label: "org.reactivecocoa.ReactiveCocoa.DynamicPropertySpec.concurrentQueue",
						attributes: .concurrent
					)
				}

				it("attach observers") {
					let deliveringObserver: QueueScheduler
					if #available(*, OSX 10.10) {
						deliveringObserver = QueueScheduler(name: "\(#file):\(#line)")
					} else {
						deliveringObserver = QueueScheduler(queue: DispatchQueue(label: "\(#file):\(#line)"))
					}

					var atomicCounter = Int64(0)

					DispatchQueue.concurrentPerform(iterations: numIterations) { index in
						context.changes(testObject)
							.observe(on: deliveringObserver)
							.map { $0 as! NSNumber }
							.map { $0.int64Value }
							.startWithValues { value in
								OSAtomicAdd64(value, &atomicCounter)
							}
					}

					testObject.rac_value = 2

					expect(atomicCounter).toEventually(equal(10000), timeout: 30.0)
				}

				// ReactiveCocoa/ReactiveCocoa#1122
				it("async disposal of observer") {
					let serialDisposable = SerialDisposable()

					iterationQueue.async {
						DispatchQueue.concurrentPerform(iterations: numIterations) { index in
							let disposable = context.changes(testObject)
								.startWithCompleted {}

							serialDisposable.inner = disposable

							concurrentQueue.async {
								testObject.rac_value = index
							}
						}
					}

					iterationQueue.sync(flags: .barrier) {
						serialDisposable.dispose()
					}
				}

				it("async disposal of signal with in-flight changes") {
					let otherScheduler: QueueScheduler

					var token = Optional(Lifetime.Token())
					let lifetime = Lifetime(token!)

					if #available(*, OSX 10.10) {
						otherScheduler = QueueScheduler(name: "\(#file):\(#line)")
					} else {
						otherScheduler = QueueScheduler(queue: DispatchQueue(label: "\(#file):\(#line)"))
					}

					let replayProducer = context.changes(testObject)
						.map { ($0 as! NSNumber).intValue }
						.map { $0 % 2 == 0 }
						.observe(on: otherScheduler)
						.take(during: lifetime)
						.replayLazily(upTo: 1)

					replayProducer.start()

					iterationQueue.suspend()

					let half = numIterations / 2

					for index in 0 ..< numIterations {
						iterationQueue.async {
							testObject.rac_value = index
						}

						if index == half {
							iterationQueue.async(flags: .barrier) {
								token = nil
								expect(replayProducer.last()).toNot(beNil())
							}
						}
					}

					iterationQueue.resume()
					iterationQueue.sync(flags: .barrier, execute: {})
				}
			}
		}
	}
}

private class ObservableObject: NSObject {
	dynamic var rac_value: Int = 0
}

private class NestedObservableObject: NSObject {
	dynamic var rac_object: ObservableObject = ObservableObject()
	dynamic weak var rac_weakObject: ObservableObject?
}

private class TestAttributeQueryObject: NSObject {
	@objc weak var weakProperty: NSObject? = nil
	@objc var block: @convention(block) (NSObject) -> NSObject? = { _ in nil }
	@objc let integer = 0
}<|MERGE_RESOLUTION|>--- conflicted
+++ resolved
@@ -183,41 +183,11 @@
 
 				expect(values) == []
 
-<<<<<<< HEAD
 				object.rac_value = 0
 				expect(values) == [0]
 
 				object.rac_value = 1
 				expect(values) == [0, 1]
-=======
-			it("should not retain the replaced value") {
-				let parentObject = NestedObservableObject()
-
-				autoreleasepool {
-					_ = parentObject.reactive
-						.values(forKeyPath: "rac_object")
-						.start()
-				}
-
-				weak var weakOriginalInner: ObservableObject? = parentObject.rac_object
-				expect(weakOriginalInner).toNot(beNil())
-
-				parentObject.rac_object = ObservableObject()
-				expect(weakOriginalInner).to(beNil())
-			}
-
-			it("should not retain replaced value in a nested key path") {
-				let parentObject = NestedObservableObject()
-
-				autoreleasepool {
-					_ = parentObject.reactive
-						.values(forKeyPath: "rac_object.rac_value")
-						.start()
-				}
-
-				weak var weakOriginalInner: ObservableObject? = parentObject.rac_object
-				expect(weakOriginalInner).toNot(beNil())
->>>>>>> 984b8166
 
 				object.rac_value = 1
 				expect(values) == [0, 1, 1]
@@ -308,16 +278,18 @@
 					expect(values) == [1, 0, 10]
 				}
 
-				// NOTE: https://github.com/ReactiveCocoa/ReactiveCocoa/pull/3413#issuecomment-288329465
-				pending("should not retain replaced value in a nested key path") {
+				it("should not retain replaced value in a nested key path") {
 					let parentObject = NestedObservableObject()
-					context.nestedChanges(parentObject)
-						.start()
-
 					weak var weakOriginalInner: ObservableObject? = parentObject.rac_object
 					expect(weakOriginalInner).toNot(beNil())
 
-					parentObject.rac_object = ObservableObject()
+					autoreleasepool {
+						_ = context
+							.nestedChanges(parentObject)
+							.start()
+						parentObject.rac_object = ObservableObject()
+					}
+
 					expect(weakOriginalInner).toEventually(beNil())
 				}
 			}
