//
//  UIBarButtonItem.swift
//  Rex
//
//  Created by Bjarke Hesthaven Søndergaard on 24/07/15.
//  Copyright (c) 2015 Neil Pankey. All rights reserved.
//

import ReactiveCocoa
import UIKit

extension UIBarButtonItem {
    /// Exposes a property that binds an action to bar button item. The action is set as
    /// a target of the button. When property changes occur the previous action is
    /// overwritten. This also binds the enabled state of the action to the `rex_enabled`
    /// property on the button.
    public var rex_action: MutableProperty<CocoaAction> {
<<<<<<< HEAD
        return associatedObject(self, key: &action, initial: { _ in
            let initial = CocoaAction.rex_disabled
            let property = MutableProperty(initial)
            
            property.producer.start(next: { next in
                self.target = next
                self.action = CocoaAction.selector
            })
            
            self.rex_enabled <~ property.producer.flatMap(.Latest) { $0.rex_enabledProducer }
=======
        return associatedObject(self, &action, { [weak self] _ in
            let initial = CocoaAction.rex_disabled
            let property = MutableProperty(initial)
            
            property.producer
                |> start { next in
                    self?.target = next
                    self?.action = CocoaAction.selector
            }
            if let strongSelf = self {
                strongSelf.rex_enabled <~ property.producer |> flatMap(.Latest) { $0.rex_enabledProducer }
            }
>>>>>>> 18f4f76b
            return property
        })
    }
}

private var action: UInt8 = 0<|MERGE_RESOLUTION|>--- conflicted
+++ resolved
@@ -15,33 +15,21 @@
     /// overwritten. This also binds the enabled state of the action to the `rex_enabled`
     /// property on the button.
     public var rex_action: MutableProperty<CocoaAction> {
-<<<<<<< HEAD
-        return associatedObject(self, key: &action, initial: { _ in
+        return associatedObject(self, key: &action) { [weak self] _ in
             let initial = CocoaAction.rex_disabled
             let property = MutableProperty(initial)
             
             property.producer.start(next: { next in
-                self.target = next
-                self.action = CocoaAction.selector
+                self?.target = next
+                self?.action = CocoaAction.selector
             })
-            
-            self.rex_enabled <~ property.producer.flatMap(.Latest) { $0.rex_enabledProducer }
-=======
-        return associatedObject(self, &action, { [weak self] _ in
-            let initial = CocoaAction.rex_disabled
-            let property = MutableProperty(initial)
-            
-            property.producer
-                |> start { next in
-                    self?.target = next
-                    self?.action = CocoaAction.selector
+
+            if let strongSelf = self {
+                strongSelf.rex_enabled <~ property.producer.flatMap(.Latest) { $0.rex_enabledProducer }
             }
-            if let strongSelf = self {
-                strongSelf.rex_enabled <~ property.producer |> flatMap(.Latest) { $0.rex_enabledProducer }
-            }
->>>>>>> 18f4f76b
+
             return property
-        })
+        }
     }
 }
 
