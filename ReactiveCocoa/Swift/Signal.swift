--- conflicted
+++ resolved
@@ -716,7 +716,6 @@
 	}
 }
 
-<<<<<<< HEAD
 /// Throttle values sent by the receiver, so that at least `interval`
 /// seconds pass between each, then forwards them on the given scheduler.
 ///
@@ -758,7 +757,9 @@
 
 		disposable.addDisposable(signalDisposable)
 		return disposable
-=======
+	}
+}
+
 /// Combines the values of all the given signals, in the manner described by
 /// `combineLatestWith`.
 public func combineLatest<A, B, Error>(a: Signal<A, Error>, b: Signal<B, Error>) -> Signal<(A, B), Error> {
@@ -915,7 +916,6 @@
 
 		let signalDisposable = signal.observe(observer)
 		return CompositeDisposable(ignoreNil([ signalDisposable, schedulerDisposable ]))
->>>>>>> ba5678e7
 	}
 }
 
