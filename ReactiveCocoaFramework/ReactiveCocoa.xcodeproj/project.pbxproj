// !$*UTF8*$!
{
	archiveVersion = 1;
	classes = {
	};
	objectVersion = 46;
	objects = {

/* Begin PBXBuildFile section */
		1646747B17FFA0610036E30B /* UICollectionReusableView+RACSupport.h in Headers */ = {isa = PBXBuildFile; fileRef = 1668027817FE75E900C724B4 /* UICollectionReusableView+RACSupport.h */; settings = {ATTRIBUTES = (Public, ); }; };
		1668028017FE75F900C724B4 /* UICollectionReusableView+RACSupport.m in Sources */ = {isa = PBXBuildFile; fileRef = 1668027917FE75E900C724B4 /* UICollectionReusableView+RACSupport.m */; };
		1668028317FE775200C724B4 /* UICollectionReusableViewRACSupportSpec.m in Sources */ = {isa = PBXBuildFile; fileRef = 1668028117FE774800C724B4 /* UICollectionReusableViewRACSupportSpec.m */; };
		1860F414177C91B500C7B3C9 /* UIKit.framework in Frameworks */ = {isa = PBXBuildFile; fileRef = 1860F413177C91B500C7B3C9 /* UIKit.framework */; };
		1860F416177C91B500C7B3C9 /* Foundation.framework in Frameworks */ = {isa = PBXBuildFile; fileRef = 1860F415177C91B500C7B3C9 /* Foundation.framework */; };
		1860F418177C91B500C7B3C9 /* CoreGraphics.framework in Frameworks */ = {isa = PBXBuildFile; fileRef = 1860F417177C91B500C7B3C9 /* CoreGraphics.framework */; };
		1860F41E177C91B500C7B3C9 /* InfoPlist.strings in Resources */ = {isa = PBXBuildFile; fileRef = 1860F41C177C91B500C7B3C9 /* InfoPlist.strings */; };
		1860F420177C91B500C7B3C9 /* main.m in Sources */ = {isa = PBXBuildFile; fileRef = 1860F41F177C91B500C7B3C9 /* main.m */; };
		1860F424177C91B500C7B3C9 /* RACAppDelegate.m in Sources */ = {isa = PBXBuildFile; fileRef = 1860F423177C91B500C7B3C9 /* RACAppDelegate.m */; };
		1860F426177C91B500C7B3C9 /* Default.png in Resources */ = {isa = PBXBuildFile; fileRef = 1860F425177C91B500C7B3C9 /* Default.png */; };
		1860F428177C91B500C7B3C9 /* Default@2x.png in Resources */ = {isa = PBXBuildFile; fileRef = 1860F427177C91B500C7B3C9 /* Default@2x.png */; };
		1860F42A177C91B500C7B3C9 /* Default-568h@2x.png in Resources */ = {isa = PBXBuildFile; fileRef = 1860F429177C91B500C7B3C9 /* Default-568h@2x.png */; };
		1860F432177C91B500C7B3C9 /* SenTestingKit.framework in Frameworks */ = {isa = PBXBuildFile; fileRef = 1860F431177C91B500C7B3C9 /* SenTestingKit.framework */; };
		1860F433177C91B500C7B3C9 /* UIKit.framework in Frameworks */ = {isa = PBXBuildFile; fileRef = 1860F413177C91B500C7B3C9 /* UIKit.framework */; };
		1860F434177C91B500C7B3C9 /* Foundation.framework in Frameworks */ = {isa = PBXBuildFile; fileRef = 1860F415177C91B500C7B3C9 /* Foundation.framework */; };
		1860F43C177C91B500C7B3C9 /* InfoPlist.strings in Resources */ = {isa = PBXBuildFile; fileRef = 1860F43A177C91B500C7B3C9 /* InfoPlist.strings */; };
		1860F44F177C958300C7B3C9 /* UITextFieldRACSupportSpec.m in Sources */ = {isa = PBXBuildFile; fileRef = D0C55CD817758A73008CDDCA /* UITextFieldRACSupportSpec.m */; };
		1860F450177C958900C7B3C9 /* UITextViewRACSupportSpec.m in Sources */ = {isa = PBXBuildFile; fileRef = D0C55CDE17758C2A008CDDCA /* UITextViewRACSupportSpec.m */; };
		1E893381171647A5009071B0 /* NSObjectRACPropertySubscribingExamples.m in Sources */ = {isa = PBXBuildFile; fileRef = 1E893380171647A5009071B0 /* NSObjectRACPropertySubscribingExamples.m */; };
		1EC06B17173CB04000365258 /* UIGestureRecognizer+RACSupport.h in Headers */ = {isa = PBXBuildFile; fileRef = 1EC06B15173CB04000365258 /* UIGestureRecognizer+RACSupport.h */; settings = {ATTRIBUTES = (Public, ); }; };
		1EC06B18173CB04000365258 /* UIGestureRecognizer+RACSupport.m in Sources */ = {isa = PBXBuildFile; fileRef = 1EC06B16173CB04000365258 /* UIGestureRecognizer+RACSupport.m */; };
		27A887D11703DC6800040001 /* UIBarButtonItem+RACSupport.m in Sources */ = {isa = PBXBuildFile; fileRef = 27A887C81703DB4F00040001 /* UIBarButtonItem+RACSupport.m */; };
		27A887D21703DDEB00040001 /* UIBarButtonItem+RACSupport.h in Headers */ = {isa = PBXBuildFile; fileRef = 27A887C71703DB4F00040001 /* UIBarButtonItem+RACSupport.h */; settings = {ATTRIBUTES = (Public, ); }; };
		4925E806181BCC71000B2FEE /* (null) in Sources */ = {isa = PBXBuildFile; };
		4973429718359E9B005C25CB /* RACSignal+Operations.h in Headers */ = {isa = PBXBuildFile; fileRef = D0D910CC15F915BD00AD2DDA /* RACSignal+Operations.h */; settings = {ATTRIBUTES = (Public, ); }; };
		4973429818359E9C005C25CB /* RACSignal+Operations.h in Headers */ = {isa = PBXBuildFile; fileRef = D0D910CC15F915BD00AD2DDA /* RACSignal+Operations.h */; settings = {ATTRIBUTES = (Public, ); }; };
		4973429918359EA1005C25CB /* RACSignal+Operations.h in Headers */ = {isa = PBXBuildFile; fileRef = D0D910CC15F915BD00AD2DDA /* RACSignal+Operations.h */; settings = {ATTRIBUTES = (Public, ); }; };
		4973429A18359EE2005C25CB /* ReactiveCocoa.h in Headers */ = {isa = PBXBuildFile; fileRef = 88037F8C15056328001A5B19 /* ReactiveCocoa.h */; settings = {ATTRIBUTES = (Public, ); }; };
		4973429B18359F29005C25CB /* NSObject+RACKVOWrapper.h in Headers */ = {isa = PBXBuildFile; fileRef = 8857BB81152A27A9009804CC /* NSObject+RACKVOWrapper.h */; settings = {ATTRIBUTES = (Public, ); }; };
		530EAFC8184CD68800C7409D /* EXTKeyPathCoding.h in Headers */ = {isa = PBXBuildFile; fileRef = D094E44517775AF200906BF7 /* EXTKeyPathCoding.h */; settings = {ATTRIBUTES = (Public, ); }; };
		530EAFC9184CD69600C7409D /* metamacros.h in Headers */ = {isa = PBXBuildFile; fileRef = D094E44817775AF200906BF7 /* metamacros.h */; settings = {ATTRIBUTES = (Public, ); }; };
		530EAFCA184CD6BA00C7409D /* EXTScope.h in Headers */ = {isa = PBXBuildFile; fileRef = D094E44617775AF200906BF7 /* EXTScope.h */; settings = {ATTRIBUTES = (Public, ); }; };
		554D9E5D181064E200F21262 /* UIRefreshControl+RACSupport.h in Headers */ = {isa = PBXBuildFile; fileRef = 554D9E5B181064E200F21262 /* UIRefreshControl+RACSupport.h */; settings = {ATTRIBUTES = (Public, ); }; };
		554D9E5E181064E200F21262 /* UIRefreshControl+RACSupport.m in Sources */ = {isa = PBXBuildFile; fileRef = 554D9E5C181064E200F21262 /* UIRefreshControl+RACSupport.m */; };
		5564542418107275002BD2E4 /* UIRefreshControlRACSupportSpec.m in Sources */ = {isa = PBXBuildFile; fileRef = 5564542318107275002BD2E4 /* UIRefreshControlRACSupportSpec.m */; };
		557A4B5A177648C7008EF796 /* UIActionSheet+RACSupport.h in Headers */ = {isa = PBXBuildFile; fileRef = 557A4B58177648C7008EF796 /* UIActionSheet+RACSupport.h */; settings = {ATTRIBUTES = (Public, ); }; };
		557A4B5B177648C7008EF796 /* UIActionSheet+RACSupport.m in Sources */ = {isa = PBXBuildFile; fileRef = 557A4B59177648C7008EF796 /* UIActionSheet+RACSupport.m */; };
		55C39DE417F1EC6E006DC60C /* NSData+RACSupport.m in Sources */ = {isa = PBXBuildFile; fileRef = 88442C8816090C1500636B49 /* NSData+RACSupport.m */; };
		55C39DE517F1EC6E006DC60C /* NSFileHandle+RACSupport.m in Sources */ = {isa = PBXBuildFile; fileRef = 88442C8A16090C1500636B49 /* NSFileHandle+RACSupport.m */; };
		55C39DE617F1EC6E006DC60C /* NSNotificationCenter+RACSupport.m in Sources */ = {isa = PBXBuildFile; fileRef = 88442C8C16090C1500636B49 /* NSNotificationCenter+RACSupport.m */; };
		55C39DE717F1EC6E006DC60C /* NSString+RACSupport.m in Sources */ = {isa = PBXBuildFile; fileRef = 88442C8E16090C1500636B49 /* NSString+RACSupport.m */; };
		55C39DE817F1EC6E006DC60C /* NSData+RACSupport.m in Sources */ = {isa = PBXBuildFile; fileRef = 88442C8816090C1500636B49 /* NSData+RACSupport.m */; };
		55C39DE917F1EC6E006DC60C /* NSFileHandle+RACSupport.m in Sources */ = {isa = PBXBuildFile; fileRef = 88442C8A16090C1500636B49 /* NSFileHandle+RACSupport.m */; };
		55C39DEA17F1EC6E006DC60C /* NSNotificationCenter+RACSupport.m in Sources */ = {isa = PBXBuildFile; fileRef = 88442C8C16090C1500636B49 /* NSNotificationCenter+RACSupport.m */; };
		55C39DEB17F1EC6E006DC60C /* NSString+RACSupport.m in Sources */ = {isa = PBXBuildFile; fileRef = 88442C8E16090C1500636B49 /* NSString+RACSupport.m */; };
		55C39DEC17F1EC84006DC60C /* NSData+RACSupport.h in Headers */ = {isa = PBXBuildFile; fileRef = 88442C8716090C1500636B49 /* NSData+RACSupport.h */; settings = {ATTRIBUTES = (Public, ); }; };
		55C39DED17F1EC84006DC60C /* NSFileHandle+RACSupport.h in Headers */ = {isa = PBXBuildFile; fileRef = 88442C8916090C1500636B49 /* NSFileHandle+RACSupport.h */; settings = {ATTRIBUTES = (Public, ); }; };
		55C39DEE17F1EC84006DC60C /* NSNotificationCenter+RACSupport.h in Headers */ = {isa = PBXBuildFile; fileRef = 88442C8B16090C1500636B49 /* NSNotificationCenter+RACSupport.h */; settings = {ATTRIBUTES = (Public, ); }; };
		55C39DEF17F1EC84006DC60C /* NSString+RACSupport.h in Headers */ = {isa = PBXBuildFile; fileRef = 88442C8D16090C1500636B49 /* NSString+RACSupport.h */; settings = {ATTRIBUTES = (Public, ); }; };
		55C39DF017F1EC84006DC60C /* NSData+RACSupport.h in Headers */ = {isa = PBXBuildFile; fileRef = 88442C8716090C1500636B49 /* NSData+RACSupport.h */; settings = {ATTRIBUTES = (Public, ); }; };
		55C39DF117F1EC84006DC60C /* NSFileHandle+RACSupport.h in Headers */ = {isa = PBXBuildFile; fileRef = 88442C8916090C1500636B49 /* NSFileHandle+RACSupport.h */; settings = {ATTRIBUTES = (Public, ); }; };
		55C39DF217F1EC84006DC60C /* NSNotificationCenter+RACSupport.h in Headers */ = {isa = PBXBuildFile; fileRef = 88442C8B16090C1500636B49 /* NSNotificationCenter+RACSupport.h */; settings = {ATTRIBUTES = (Public, ); }; };
		55C39DF317F1EC84006DC60C /* NSString+RACSupport.h in Headers */ = {isa = PBXBuildFile; fileRef = 88442C8D16090C1500636B49 /* NSString+RACSupport.h */; settings = {ATTRIBUTES = (Public, ); }; };
		5EE9A7931760D61300EAF5A2 /* UIButton+RACSupport.h in Headers */ = {isa = PBXBuildFile; fileRef = 5EE9A7911760D61300EAF5A2 /* UIButton+RACSupport.h */; settings = {ATTRIBUTES = (Public, ); }; };
		5EE9A7941760D61300EAF5A2 /* UIButton+RACSupport.m in Sources */ = {isa = PBXBuildFile; fileRef = 5EE9A7921760D61300EAF5A2 /* UIButton+RACSupport.m */; };
		5F016DF717B10AA8002EEC69 /* UIControl+RACSupportPrivate.m in Sources */ = {isa = PBXBuildFile; fileRef = 5F016DF317B10AA8002EEC69 /* UIControl+RACSupportPrivate.m */; };
		5F2447AD167E87C50062180C /* RACKVOChannelSpec.m in Sources */ = {isa = PBXBuildFile; fileRef = 5F2447AC167E87C50062180C /* RACKVOChannelSpec.m */; };
		5F45A885168CFA3E00B58A2B /* RACKVOChannel.h in Headers */ = {isa = PBXBuildFile; fileRef = 5F45A883168CFA3E00B58A2B /* RACKVOChannel.h */; settings = {ATTRIBUTES = (Public, ); }; };
		5F45A886168CFA3E00B58A2B /* RACKVOChannel.h in Headers */ = {isa = PBXBuildFile; fileRef = 5F45A883168CFA3E00B58A2B /* RACKVOChannel.h */; settings = {ATTRIBUTES = (Public, ); }; };
		5F45A887168CFA3E00B58A2B /* RACKVOChannel.m in Sources */ = {isa = PBXBuildFile; fileRef = 5F45A884168CFA3E00B58A2B /* RACKVOChannel.m */; };
		5F45A888168CFA3E00B58A2B /* RACKVOChannel.m in Sources */ = {isa = PBXBuildFile; fileRef = 5F45A884168CFA3E00B58A2B /* RACKVOChannel.m */; };
		5F6FE8531692568A00A8D7A6 /* RACChannel.h in Headers */ = {isa = PBXBuildFile; fileRef = 5F6FE8511692568A00A8D7A6 /* RACChannel.h */; settings = {ATTRIBUTES = (Public, ); }; };
		5F6FE8541692568A00A8D7A6 /* RACChannel.h in Headers */ = {isa = PBXBuildFile; fileRef = 5F6FE8511692568A00A8D7A6 /* RACChannel.h */; settings = {ATTRIBUTES = (Public, ); }; };
		5F6FE8551692568A00A8D7A6 /* RACChannel.m in Sources */ = {isa = PBXBuildFile; fileRef = 5F6FE8521692568A00A8D7A6 /* RACChannel.m */; };
		5F6FE8561692568A00A8D7A6 /* RACChannel.m in Sources */ = {isa = PBXBuildFile; fileRef = 5F6FE8521692568A00A8D7A6 /* RACChannel.m */; };
		5F70B2AF17AB1829009AEDF9 /* UIDatePicker+RACSupport.h in Headers */ = {isa = PBXBuildFile; fileRef = 5F70B2AD17AB1829009AEDF9 /* UIDatePicker+RACSupport.h */; settings = {ATTRIBUTES = (Public, ); }; };
		5F70B2B017AB1829009AEDF9 /* UIDatePicker+RACSupport.m in Sources */ = {isa = PBXBuildFile; fileRef = 5F70B2AE17AB1829009AEDF9 /* UIDatePicker+RACSupport.m */; };
		5F70B2BE17AB1857009AEDF9 /* UISegmentedControl+RACSupport.h in Headers */ = {isa = PBXBuildFile; fileRef = 5F70B2B617AB1856009AEDF9 /* UISegmentedControl+RACSupport.h */; settings = {ATTRIBUTES = (Public, ); }; };
		5F70B2BF17AB1857009AEDF9 /* UISegmentedControl+RACSupport.m in Sources */ = {isa = PBXBuildFile; fileRef = 5F70B2B717AB1856009AEDF9 /* UISegmentedControl+RACSupport.m */; };
		5F70B2C017AB1857009AEDF9 /* UISlider+RACSupport.h in Headers */ = {isa = PBXBuildFile; fileRef = 5F70B2B817AB1856009AEDF9 /* UISlider+RACSupport.h */; settings = {ATTRIBUTES = (Public, ); }; };
		5F70B2C117AB1857009AEDF9 /* UISlider+RACSupport.m in Sources */ = {isa = PBXBuildFile; fileRef = 5F70B2B917AB1856009AEDF9 /* UISlider+RACSupport.m */; };
		5F70B2C217AB1857009AEDF9 /* UIStepper+RACSupport.h in Headers */ = {isa = PBXBuildFile; fileRef = 5F70B2BA17AB1857009AEDF9 /* UIStepper+RACSupport.h */; settings = {ATTRIBUTES = (Public, ); }; };
		5F70B2C317AB1857009AEDF9 /* UIStepper+RACSupport.m in Sources */ = {isa = PBXBuildFile; fileRef = 5F70B2BB17AB1857009AEDF9 /* UIStepper+RACSupport.m */; };
		5F70B2C417AB1857009AEDF9 /* UISwitch+RACSupport.h in Headers */ = {isa = PBXBuildFile; fileRef = 5F70B2BC17AB1857009AEDF9 /* UISwitch+RACSupport.h */; settings = {ATTRIBUTES = (Public, ); }; };
		5F70B2C517AB1857009AEDF9 /* UISwitch+RACSupport.m in Sources */ = {isa = PBXBuildFile; fileRef = 5F70B2BD17AB1857009AEDF9 /* UISwitch+RACSupport.m */; };
		5F773DEA169B46670023069D /* NSEnumerator+RACSupport.h in Headers */ = {isa = PBXBuildFile; fileRef = 5F773DE8169B46670023069D /* NSEnumerator+RACSupport.h */; settings = {ATTRIBUTES = (Public, ); }; };
		5F773DEB169B46670023069D /* NSEnumerator+RACSupport.h in Headers */ = {isa = PBXBuildFile; fileRef = 5F773DE8169B46670023069D /* NSEnumerator+RACSupport.h */; settings = {ATTRIBUTES = (Public, ); }; };
		5F773DEC169B46670023069D /* NSEnumerator+RACSupport.m in Sources */ = {isa = PBXBuildFile; fileRef = 5F773DE9169B46670023069D /* NSEnumerator+RACSupport.m */; };
		5F773DED169B46670023069D /* NSEnumerator+RACSupport.m in Sources */ = {isa = PBXBuildFile; fileRef = 5F773DE9169B46670023069D /* NSEnumerator+RACSupport.m */; };
		5F773DF0169B48830023069D /* NSEnumeratorRACSequenceAdditionsSpec.m in Sources */ = {isa = PBXBuildFile; fileRef = 5F773DEF169B48830023069D /* NSEnumeratorRACSequenceAdditionsSpec.m */; };
		5F7EFECF168FBC4B0037E500 /* RACChannelExamples.m in Sources */ = {isa = PBXBuildFile; fileRef = 5F7EFECD168FBC4B0037E500 /* RACChannelExamples.m */; };
		5F7EFED0168FBC4B0037E500 /* RACChannelSpec.m in Sources */ = {isa = PBXBuildFile; fileRef = 5F7EFECE168FBC4B0037E500 /* RACChannelSpec.m */; };
		5F9743F91694A2460024EB82 /* RACEagerSequence.m in Sources */ = {isa = PBXBuildFile; fileRef = 5F9743F61694A2460024EB82 /* RACEagerSequence.m */; };
		5F9743FA1694A2460024EB82 /* RACEagerSequence.m in Sources */ = {isa = PBXBuildFile; fileRef = 5F9743F61694A2460024EB82 /* RACEagerSequence.m */; };
		5FAF5224174D4C2000CAC810 /* SenTestingKit.framework in Frameworks */ = {isa = PBXBuildFile; fileRef = 88CDF7DD15000FCF00163A9F /* SenTestingKit.framework */; };
		5FAF523E174D4D3200CAC810 /* NSEnumeratorRACSequenceAdditionsSpec.m in Sources */ = {isa = PBXBuildFile; fileRef = 5F773DEF169B48830023069D /* NSEnumeratorRACSequenceAdditionsSpec.m */; };
		5FAF523F174D4D3600CAC810 /* NSNotificationCenterRACSupportSpec.m in Sources */ = {isa = PBXBuildFile; fileRef = D0700F4B1672994D00D7CD30 /* NSNotificationCenterRACSupportSpec.m */; };
		5FAF5240174D4D5600CAC810 /* NSObjectRACDeallocatingSpec.m in Sources */ = {isa = PBXBuildFile; fileRef = 6E58405E16F3414200F588A6 /* NSObjectRACDeallocatingSpec.m */; };
		5FAF5241174D4D5600CAC810 /* NSObjectRACLiftingSpec.m in Sources */ = {isa = PBXBuildFile; fileRef = 8801E7501644BDE200A155FE /* NSObjectRACLiftingSpec.m */; };
		5FAF5242174D4D5600CAC810 /* NSObjectRACPropertySubscribingExamples.m in Sources */ = {isa = PBXBuildFile; fileRef = 1E893380171647A5009071B0 /* NSObjectRACPropertySubscribingExamples.m */; };
		5FAF5243174D4D5600CAC810 /* NSObjectRACPropertySubscribingSpec.m in Sources */ = {isa = PBXBuildFile; fileRef = 8851A38A16161D500050D47F /* NSObjectRACPropertySubscribingSpec.m */; };
		5FAF5244174D4D5600CAC810 /* NSStringRACKeyPathUtilitiesSpec.m in Sources */ = {isa = PBXBuildFile; fileRef = 5FDC350E1736F81800792E52 /* NSStringRACKeyPathUtilitiesSpec.m */; };
		5FAF5246174D4D5600CAC810 /* RACBacktraceSpec.m in Sources */ = {isa = PBXBuildFile; fileRef = D0870C6E16884A0600D0E11D /* RACBacktraceSpec.m */; };
		5FAF5247174D4D5600CAC810 /* RACBlockTrampolineSpec.m in Sources */ = {isa = PBXBuildFile; fileRef = 886CEACC163DE669007632D1 /* RACBlockTrampolineSpec.m */; };
		5FAF5248174D4D5600CAC810 /* RACCommandSpec.m in Sources */ = {isa = PBXBuildFile; fileRef = 882CCA1D15F1564D00937D6E /* RACCommandSpec.m */; };
		5FAF5249174D4D5600CAC810 /* RACCompoundDisposableSpec.m in Sources */ = {isa = PBXBuildFile; fileRef = 881E86B91669350B00667F7B /* RACCompoundDisposableSpec.m */; };
		5FAF524A174D4D5600CAC810 /* RACEventSpec.m in Sources */ = {isa = PBXBuildFile; fileRef = D077A171169B79A900057BB1 /* RACEventSpec.m */; };
		5FAF524B174D4D5600CAC810 /* RACKVOWrapperSpec.m in Sources */ = {isa = PBXBuildFile; fileRef = D041376815D2281C004BBF80 /* RACKVOWrapperSpec.m */; };
		5FAF524C174D4D5600CAC810 /* RACMulticastConnectionSpec.m in Sources */ = {isa = PBXBuildFile; fileRef = 88C5A02816924BFC0045EF05 /* RACMulticastConnectionSpec.m */; };
		5FAF524D174D4D5600CAC810 /* RACKVOChannelSpec.m in Sources */ = {isa = PBXBuildFile; fileRef = 5F2447AC167E87C50062180C /* RACKVOChannelSpec.m */; };
		5FAF524E174D4D5600CAC810 /* RACPropertySignalExamples.m in Sources */ = {isa = PBXBuildFile; fileRef = D0EDE76616968AB10072A780 /* RACPropertySignalExamples.m */; };
		5FAF524F174D4D5600CAC810 /* RACChannelExamples.m in Sources */ = {isa = PBXBuildFile; fileRef = 5F7EFECD168FBC4B0037E500 /* RACChannelExamples.m */; };
		5FAF5250174D4D5600CAC810 /* RACChannelSpec.m in Sources */ = {isa = PBXBuildFile; fileRef = 5F7EFECE168FBC4B0037E500 /* RACChannelSpec.m */; };
		5FAF5252174D4D5600CAC810 /* RACCollectionSupportSpec.m in Sources */ = {isa = PBXBuildFile; fileRef = D0C70F8F164337A2007027B4 /* RACCollectionSupportSpec.m */; };
		5FAF5253174D4D5600CAC810 /* RACSequenceExamples.m in Sources */ = {isa = PBXBuildFile; fileRef = D0C70F92164337E3007027B4 /* RACSequenceExamples.m */; };
		5FAF5254174D4D5600CAC810 /* RACSequenceSpec.m in Sources */ = {isa = PBXBuildFile; fileRef = D0D487051642651400DD7605 /* RACSequenceSpec.m */; };
		5FAF5255174D4D5600CAC810 /* RACSignalSpec.m in Sources */ = {isa = PBXBuildFile; fileRef = 8820937B1501C8A600796685 /* RACSignalSpec.m */; };
		5FAF5256174D4D5600CAC810 /* RACStreamExamples.m in Sources */ = {isa = PBXBuildFile; fileRef = D0487AB2164314430085D890 /* RACStreamExamples.m */; };
		5FAF5257174D4D5600CAC810 /* RACSubjectSpec.m in Sources */ = {isa = PBXBuildFile; fileRef = 889D0A7F15974B2A00F833E3 /* RACSubjectSpec.m */; };
		5FAF5258174D4D5600CAC810 /* RACSubscriberExamples.m in Sources */ = {isa = PBXBuildFile; fileRef = D0C70EC516659333005AAD03 /* RACSubscriberExamples.m */; };
		5FAF5259174D4D5600CAC810 /* RACLiveSubscriberSpec.m in Sources */ = {isa = PBXBuildFile; fileRef = D0C70EC7166595AD005AAD03 /* RACLiveSubscriberSpec.m */; };
		5FAF525A174D4D5600CAC810 /* RACSubscriptingAssignmentTrampolineSpec.m in Sources */ = {isa = PBXBuildFile; fileRef = 88FC735A16114FFB00F8A774 /* RACSubscriptingAssignmentTrampolineSpec.m */; };
		5FAF525B174D4D5600CAC810 /* RACTestObject.m in Sources */ = {isa = PBXBuildFile; fileRef = 88442A331608A9AD00636B49 /* RACTestObject.m */; };
		5FAF525C174D4D5600CAC810 /* RACTupleSpec.m in Sources */ = {isa = PBXBuildFile; fileRef = D02221611678910900DBD031 /* RACTupleSpec.m */; };
		5FAF525D174D4D5600CAC810 /* NSObjectRACSelectorSignalSpec.m in Sources */ = {isa = PBXBuildFile; fileRef = 880D7A6516F7BB1A004A3361 /* NSObjectRACSelectorSignalSpec.m */; };
		5FAF525E174D4D5600CAC810 /* RACSubclassObject.m in Sources */ = {isa = PBXBuildFile; fileRef = 880D7A6816F7BCC7004A3361 /* RACSubclassObject.m */; };
		5FAF5262174D4D8F00CAC810 /* UIBarButtonItemRACSupportSpec.m in Sources */ = {isa = PBXBuildFile; fileRef = 5FAF5261174D4D8E00CAC810 /* UIBarButtonItemRACSupportSpec.m */; };
		5FAF5263174D500400CAC810 /* libExpecta-iOS.a in Frameworks */ = {isa = PBXBuildFile; fileRef = 8803805515056ACB001A5B19 /* libExpecta-iOS.a */; };
		5FAF5264174D500900CAC810 /* libSpecta-iOS.a in Frameworks */ = {isa = PBXBuildFile; fileRef = 8803806815056AD7001A5B19 /* libSpecta-iOS.a */; };
		5FAF5265174D500D00CAC810 /* libReactiveCocoa-iOS.a in Frameworks */ = {isa = PBXBuildFile; fileRef = 88F440AB153DAC820097B4C3 /* libReactiveCocoa-iOS.a */; };
		5FAF5289174E9CD300CAC810 /* CoreGraphics.framework in Frameworks */ = {isa = PBXBuildFile; fileRef = 5FAF5288174E9CD200CAC810 /* CoreGraphics.framework */; };
		5FD7DC7A174F9EAF008710B4 /* Foundation.framework in Frameworks */ = {isa = PBXBuildFile; fileRef = 88CDF7C415000FCE00163A9F /* Foundation.framework */; };
		5FD7DC7C174F9EEB008710B4 /* UIKit.framework in Frameworks */ = {isa = PBXBuildFile; fileRef = 5FD7DC7B174F9EEB008710B4 /* UIKit.framework */; };
		5FD7DC7F174F9FC8008710B4 /* UIKit.framework in Frameworks */ = {isa = PBXBuildFile; fileRef = 5FD7DC7B174F9EEB008710B4 /* UIKit.framework */; };
		5FDC35051736F54700792E52 /* NSString+RACKeyPathUtilities.m in Sources */ = {isa = PBXBuildFile; fileRef = 5FDC35021736F54700792E52 /* NSString+RACKeyPathUtilities.m */; };
		5FDC35061736F54700792E52 /* NSString+RACKeyPathUtilities.m in Sources */ = {isa = PBXBuildFile; fileRef = 5FDC35021736F54700792E52 /* NSString+RACKeyPathUtilities.m */; };
		5FDC350F1736F81900792E52 /* NSStringRACKeyPathUtilitiesSpec.m in Sources */ = {isa = PBXBuildFile; fileRef = 5FDC350E1736F81800792E52 /* NSStringRACKeyPathUtilitiesSpec.m */; };
		6E58405516F22D7500F588A6 /* NSObject+RACDeallocating.h in Headers */ = {isa = PBXBuildFile; fileRef = 6E58405316F22D7500F588A6 /* NSObject+RACDeallocating.h */; settings = {ATTRIBUTES = (Public, ); }; };
		6E58405616F22D7500F588A6 /* NSObject+RACDeallocating.m in Sources */ = {isa = PBXBuildFile; fileRef = 6E58405416F22D7500F588A6 /* NSObject+RACDeallocating.m */; };
		6E58405D16F22F7800F588A6 /* NSObject+RACDeallocating.m in Sources */ = {isa = PBXBuildFile; fileRef = 6E58405416F22D7500F588A6 /* NSObject+RACDeallocating.m */; };
		6E58405F16F3414200F588A6 /* NSObjectRACDeallocatingSpec.m in Sources */ = {isa = PBXBuildFile; fileRef = 6E58405E16F3414200F588A6 /* NSObjectRACDeallocatingSpec.m */; };
		6EA0C08216F4AEC1006EBEB2 /* NSObject+RACDeallocating.h in Headers */ = {isa = PBXBuildFile; fileRef = 6E58405316F22D7500F588A6 /* NSObject+RACDeallocating.h */; settings = {ATTRIBUTES = (Public, ); }; };
		8801E7511644BDE200A155FE /* NSObjectRACLiftingSpec.m in Sources */ = {isa = PBXBuildFile; fileRef = 8801E7501644BDE200A155FE /* NSObjectRACLiftingSpec.m */; };
		88037F8415056328001A5B19 /* Cocoa.framework in Frameworks */ = {isa = PBXBuildFile; fileRef = 88CDF7BF15000FCE00163A9F /* Cocoa.framework */; };
		88037FB81505645C001A5B19 /* ReactiveCocoa.h in Headers */ = {isa = PBXBuildFile; fileRef = 88037F8C15056328001A5B19 /* ReactiveCocoa.h */; settings = {ATTRIBUTES = (Public, ); }; };
		88037FBB1505646C001A5B19 /* NSObject+RACPropertySubscribing.h in Headers */ = {isa = PBXBuildFile; fileRef = 88CDF82C15008C0500163A9F /* NSObject+RACPropertySubscribing.h */; settings = {ATTRIBUTES = (Public, ); }; };
		88037FBC1505646C001A5B19 /* RACSignal.h in Headers */ = {isa = PBXBuildFile; fileRef = 88CDF80415001CA800163A9F /* RACSignal.h */; settings = {ATTRIBUTES = (Public, ); }; };
		88037FBE1505646C001A5B19 /* RACSubscriber.h in Headers */ = {isa = PBXBuildFile; fileRef = 88CDF7FA150019CA00163A9F /* RACSubscriber.h */; settings = {ATTRIBUTES = (Public, ); }; };
		88037FC11505646C001A5B19 /* RACCommand.h in Headers */ = {isa = PBXBuildFile; fileRef = 882093E91501E6EE00796685 /* RACCommand.h */; settings = {ATTRIBUTES = (Public, ); }; };
		88037FC21505646C001A5B19 /* NSControl+RACSupport.h in Headers */ = {isa = PBXBuildFile; fileRef = 882093E61501E6CB00796685 /* NSControl+RACSupport.h */; settings = {ATTRIBUTES = (Public, ); }; };
		88037FC71505647E001A5B19 /* NSObject+RACKVOWrapper.m in Sources */ = {isa = PBXBuildFile; fileRef = 88CDF82915008BB900163A9F /* NSObject+RACKVOWrapper.m */; };
		88037FCC1505648C001A5B19 /* RACCommand.m in Sources */ = {isa = PBXBuildFile; fileRef = 882093EA1501E6EE00796685 /* RACCommand.m */; };
		88037FCD1505648C001A5B19 /* NSControl+RACSupport.m in Sources */ = {isa = PBXBuildFile; fileRef = 882093E71501E6CB00796685 /* NSControl+RACSupport.m */; };
		88037FD9150564D9001A5B19 /* ReactiveCocoa.framework in Frameworks */ = {isa = PBXBuildFile; fileRef = 88037F8315056328001A5B19 /* ReactiveCocoa.framework */; };
		8803807115056B22001A5B19 /* libExpecta.a in Frameworks */ = {isa = PBXBuildFile; fileRef = 8803805315056ACB001A5B19 /* libExpecta.a */; };
		8803807215056B22001A5B19 /* libSpecta.a in Frameworks */ = {isa = PBXBuildFile; fileRef = 8803806615056AD7001A5B19 /* libSpecta.a */; };
		880B9176150B09190008488E /* RACSubject.h in Headers */ = {isa = PBXBuildFile; fileRef = 880B9174150B09190008488E /* RACSubject.h */; settings = {ATTRIBUTES = (Public, ); }; };
		880B9177150B09190008488E /* RACSubject.m in Sources */ = {isa = PBXBuildFile; fileRef = 880B9175150B09190008488E /* RACSubject.m */; };
		880D7A5A16F7B351004A3361 /* NSObject+RACSelectorSignal.h in Headers */ = {isa = PBXBuildFile; fileRef = 880D7A5816F7B351004A3361 /* NSObject+RACSelectorSignal.h */; settings = {ATTRIBUTES = (Public, ); }; };
		880D7A5B16F7B351004A3361 /* NSObject+RACSelectorSignal.h in Headers */ = {isa = PBXBuildFile; fileRef = 880D7A5816F7B351004A3361 /* NSObject+RACSelectorSignal.h */; settings = {ATTRIBUTES = (Public, ); }; };
		880D7A5C16F7B351004A3361 /* NSObject+RACSelectorSignal.m in Sources */ = {isa = PBXBuildFile; fileRef = 880D7A5916F7B351004A3361 /* NSObject+RACSelectorSignal.m */; };
		880D7A5D16F7B351004A3361 /* NSObject+RACSelectorSignal.m in Sources */ = {isa = PBXBuildFile; fileRef = 880D7A5916F7B351004A3361 /* NSObject+RACSelectorSignal.m */; };
		880D7A6616F7BB1A004A3361 /* NSObjectRACSelectorSignalSpec.m in Sources */ = {isa = PBXBuildFile; fileRef = 880D7A6516F7BB1A004A3361 /* NSObjectRACSelectorSignalSpec.m */; };
		880D7A6916F7BCC7004A3361 /* RACSubclassObject.m in Sources */ = {isa = PBXBuildFile; fileRef = 880D7A6816F7BCC7004A3361 /* RACSubclassObject.m */; };
		881B37CC152260BF0079220B /* RACUnit.h in Headers */ = {isa = PBXBuildFile; fileRef = 881B37CA152260BF0079220B /* RACUnit.h */; settings = {ATTRIBUTES = (Public, ); }; };
		881B37CD152260BF0079220B /* RACUnit.m in Sources */ = {isa = PBXBuildFile; fileRef = 881B37CB152260BF0079220B /* RACUnit.m */; };
		881E86A21669304800667F7B /* RACCompoundDisposable.h in Headers */ = {isa = PBXBuildFile; fileRef = 881E86A01669304700667F7B /* RACCompoundDisposable.h */; settings = {ATTRIBUTES = (Public, ); }; };
		881E86A41669304800667F7B /* RACCompoundDisposable.m in Sources */ = {isa = PBXBuildFile; fileRef = 881E86A11669304700667F7B /* RACCompoundDisposable.m */; };
		881E86A51669304800667F7B /* RACCompoundDisposable.m in Sources */ = {isa = PBXBuildFile; fileRef = 881E86A11669304700667F7B /* RACCompoundDisposable.m */; };
		881E86BA1669350B00667F7B /* RACCompoundDisposableSpec.m in Sources */ = {isa = PBXBuildFile; fileRef = 881E86B91669350B00667F7B /* RACCompoundDisposableSpec.m */; };
		881E87AC16695C5600667F7B /* RACQueueScheduler.h in Headers */ = {isa = PBXBuildFile; fileRef = 881E87AA16695C5600667F7B /* RACQueueScheduler.h */; settings = {ATTRIBUTES = (Public, ); }; };
		881E87AE16695C5600667F7B /* RACQueueScheduler.m in Sources */ = {isa = PBXBuildFile; fileRef = 881E87AB16695C5600667F7B /* RACQueueScheduler.m */; };
		881E87AF16695C5600667F7B /* RACQueueScheduler.m in Sources */ = {isa = PBXBuildFile; fileRef = 881E87AB16695C5600667F7B /* RACQueueScheduler.m */; };
		881E87B416695EDF00667F7B /* RACImmediateScheduler.m in Sources */ = {isa = PBXBuildFile; fileRef = 881E87B116695EDF00667F7B /* RACImmediateScheduler.m */; };
		881E87B516695EDF00667F7B /* RACImmediateScheduler.m in Sources */ = {isa = PBXBuildFile; fileRef = 881E87B116695EDF00667F7B /* RACImmediateScheduler.m */; };
		8820937C1501C8A600796685 /* RACSignalSpec.m in Sources */ = {isa = PBXBuildFile; fileRef = 8820937B1501C8A600796685 /* RACSignalSpec.m */; };
		882CCA1E15F1564D00937D6E /* RACCommandSpec.m in Sources */ = {isa = PBXBuildFile; fileRef = 882CCA1D15F1564D00937D6E /* RACCommandSpec.m */; };
		882D071917614FA7009EDA69 /* RACTargetQueueScheduler.h in Headers */ = {isa = PBXBuildFile; fileRef = 882D071717614FA7009EDA69 /* RACTargetQueueScheduler.h */; settings = {ATTRIBUTES = (Public, ); }; };
		882D071A17614FA7009EDA69 /* RACTargetQueueScheduler.m in Sources */ = {isa = PBXBuildFile; fileRef = 882D071817614FA7009EDA69 /* RACTargetQueueScheduler.m */; };
		882D071F17615139009EDA69 /* RACTargetQueueScheduler.m in Sources */ = {isa = PBXBuildFile; fileRef = 882D071817614FA7009EDA69 /* RACTargetQueueScheduler.m */; };
		882D072117615381009EDA69 /* RACQueueScheduler+Subclass.h in Headers */ = {isa = PBXBuildFile; fileRef = 882D07201761521B009EDA69 /* RACQueueScheduler+Subclass.h */; settings = {ATTRIBUTES = (Public, ); }; };
		88302BFD1762A9E6003633BD /* RACTestExampleScheduler.m in Sources */ = {isa = PBXBuildFile; fileRef = 88302BFC1762A9E6003633BD /* RACTestExampleScheduler.m */; };
		88302BFE1762A9E6003633BD /* RACTestExampleScheduler.m in Sources */ = {isa = PBXBuildFile; fileRef = 88302BFC1762A9E6003633BD /* RACTestExampleScheduler.m */; };
		88302C2E1762C180003633BD /* RACTargetQueueSchedulerSpec.m in Sources */ = {isa = PBXBuildFile; fileRef = 88302C2D1762C180003633BD /* RACTargetQueueSchedulerSpec.m */; };
		88302C2F1762C180003633BD /* RACTargetQueueSchedulerSpec.m in Sources */ = {isa = PBXBuildFile; fileRef = 88302C2D1762C180003633BD /* RACTargetQueueSchedulerSpec.m */; };
		88302C961762EC79003633BD /* RACQueueScheduler.h in Headers */ = {isa = PBXBuildFile; fileRef = 881E87AA16695C5600667F7B /* RACQueueScheduler.h */; settings = {ATTRIBUTES = (Public, ); }; };
		88302C9B1762EC7E003633BD /* RACQueueScheduler+Subclass.h in Headers */ = {isa = PBXBuildFile; fileRef = 882D07201761521B009EDA69 /* RACQueueScheduler+Subclass.h */; settings = {ATTRIBUTES = (Public, ); }; };
		88302CA21762F62D003633BD /* RACTargetQueueScheduler.h in Headers */ = {isa = PBXBuildFile; fileRef = 882D071717614FA7009EDA69 /* RACTargetQueueScheduler.h */; settings = {ATTRIBUTES = (Public, ); }; };
		8837EA1816A5A33300FC3CDF /* RACKVOTrampoline.m in Sources */ = {isa = PBXBuildFile; fileRef = 8837EA1516A5A33300FC3CDF /* RACKVOTrampoline.m */; };
		8837EA1916A5A33300FC3CDF /* RACKVOTrampoline.m in Sources */ = {isa = PBXBuildFile; fileRef = 8837EA1516A5A33300FC3CDF /* RACKVOTrampoline.m */; };
		883A84DA1513964B006DB4C7 /* RACBehaviorSubject.h in Headers */ = {isa = PBXBuildFile; fileRef = 883A84D81513964B006DB4C7 /* RACBehaviorSubject.h */; settings = {ATTRIBUTES = (Public, ); }; };
		883A84DB1513964B006DB4C7 /* RACBehaviorSubject.m in Sources */ = {isa = PBXBuildFile; fileRef = 883A84D91513964B006DB4C7 /* RACBehaviorSubject.m */; };
		883A84DF1513B5EC006DB4C7 /* RACDisposable.h in Headers */ = {isa = PBXBuildFile; fileRef = 883A84DD1513B5EC006DB4C7 /* RACDisposable.h */; settings = {ATTRIBUTES = (Public, ); }; };
		883A84E01513B5EC006DB4C7 /* RACDisposable.m in Sources */ = {isa = PBXBuildFile; fileRef = 883A84DE1513B5EC006DB4C7 /* RACDisposable.m */; };
		88442A341608A9AD00636B49 /* RACTestObject.m in Sources */ = {isa = PBXBuildFile; fileRef = 88442A331608A9AD00636B49 /* RACTestObject.m */; };
		884476E4152367D100958F44 /* RACScopedDisposable.h in Headers */ = {isa = PBXBuildFile; fileRef = 884476E2152367D100958F44 /* RACScopedDisposable.h */; settings = {ATTRIBUTES = (Public, ); }; };
		884476E5152367D100958F44 /* RACScopedDisposable.m in Sources */ = {isa = PBXBuildFile; fileRef = 884476E3152367D100958F44 /* RACScopedDisposable.m */; };
		884848B615F658B800B11BD0 /* NSControlRACSupportSpec.m in Sources */ = {isa = PBXBuildFile; fileRef = 884848B515F658B800B11BD0 /* NSControlRACSupportSpec.m */; };
		8851A38B16161D500050D47F /* NSObjectRACPropertySubscribingSpec.m in Sources */ = {isa = PBXBuildFile; fileRef = 8851A38A16161D500050D47F /* NSObjectRACPropertySubscribingSpec.m */; };
		8857BB82152A27A9009804CC /* NSObject+RACKVOWrapper.h in Headers */ = {isa = PBXBuildFile; fileRef = 8857BB81152A27A9009804CC /* NSObject+RACKVOWrapper.h */; settings = {ATTRIBUTES = (Public, ); }; };
		886678711518DCD800DE77EC /* NSObject+RACPropertySubscribing.m in Sources */ = {isa = PBXBuildFile; fileRef = 886678701518DCD800DE77EC /* NSObject+RACPropertySubscribing.m */; };
		886CEACD163DE669007632D1 /* RACBlockTrampolineSpec.m in Sources */ = {isa = PBXBuildFile; fileRef = 886CEACC163DE669007632D1 /* RACBlockTrampolineSpec.m */; };
		886CEAE2163DE942007632D1 /* NSObject+RACLifting.h in Headers */ = {isa = PBXBuildFile; fileRef = 886CEAE0163DE942007632D1 /* NSObject+RACLifting.h */; settings = {ATTRIBUTES = (Public, ); }; };
		886CEAE4163DE942007632D1 /* NSObject+RACLifting.m in Sources */ = {isa = PBXBuildFile; fileRef = 886CEAE1163DE942007632D1 /* NSObject+RACLifting.m */; };
		886CEAE5163DE942007632D1 /* NSObject+RACLifting.m in Sources */ = {isa = PBXBuildFile; fileRef = 886CEAE1163DE942007632D1 /* NSObject+RACLifting.m */; };
		886F702A1551CF920045D68B /* RACGroupedSignal.h in Headers */ = {isa = PBXBuildFile; fileRef = 886F70281551CF920045D68B /* RACGroupedSignal.h */; settings = {ATTRIBUTES = (Public, ); }; };
		886F702B1551CF920045D68B /* RACGroupedSignal.m in Sources */ = {isa = PBXBuildFile; fileRef = 886F70291551CF920045D68B /* RACGroupedSignal.m */; };
		886F702C1551CF9D0045D68B /* RACGroupedSignal.m in Sources */ = {isa = PBXBuildFile; fileRef = 886F70291551CF920045D68B /* RACGroupedSignal.m */; };
		887ACDA9165878A8009190AD /* NSInvocation+RACTypeParsing.m in Sources */ = {isa = PBXBuildFile; fileRef = 887ACDA6165878A7009190AD /* NSInvocation+RACTypeParsing.m */; };
		887ACDAA165878A8009190AD /* NSInvocation+RACTypeParsing.m in Sources */ = {isa = PBXBuildFile; fileRef = 887ACDA6165878A7009190AD /* NSInvocation+RACTypeParsing.m */; };
		8882D4601673B0450080E7CD /* RACBlockTrampoline.m in Sources */ = {isa = PBXBuildFile; fileRef = 888439A21634E10D00DED0DB /* RACBlockTrampoline.m */; };
		8884DD651756ACF600F6C379 /* RACSignalStartExamples.m in Sources */ = {isa = PBXBuildFile; fileRef = 8884DD641756ACF600F6C379 /* RACSignalStartExamples.m */; };
		8884DD6B1756B65300F6C379 /* RACSignalStartExamples.m in Sources */ = {isa = PBXBuildFile; fileRef = 8884DD641756ACF600F6C379 /* RACSignalStartExamples.m */; };
		88977C3E1512914A00A09EC5 /* RACSignal.m in Sources */ = {isa = PBXBuildFile; fileRef = 88977C3D1512914A00A09EC5 /* RACSignal.m */; };
		889D0A8015974B2A00F833E3 /* RACSubjectSpec.m in Sources */ = {isa = PBXBuildFile; fileRef = 889D0A7F15974B2A00F833E3 /* RACSubjectSpec.m */; };
		88A0B6D2165B2B09005DE8F3 /* RACBlockTrampoline.m in Sources */ = {isa = PBXBuildFile; fileRef = 888439A21634E10D00DED0DB /* RACBlockTrampoline.m */; };
		88A0B6D3165B2B77005DE8F3 /* RACSubscriptingAssignmentTrampoline.h in Headers */ = {isa = PBXBuildFile; fileRef = 88FC735316114F9C00F8A774 /* RACSubscriptingAssignmentTrampoline.h */; settings = {ATTRIBUTES = (Public, ); }; };
		88B76F8E153726B00053EAE2 /* RACTuple.h in Headers */ = {isa = PBXBuildFile; fileRef = 88B76F8C153726B00053EAE2 /* RACTuple.h */; settings = {ATTRIBUTES = (Public, ); }; };
		88B76F8F153726B00053EAE2 /* RACTuple.m in Sources */ = {isa = PBXBuildFile; fileRef = 88B76F8D153726B00053EAE2 /* RACTuple.m */; };
		88C5A0241692460A0045EF05 /* RACMulticastConnection.h in Headers */ = {isa = PBXBuildFile; fileRef = 88C5A0231692460A0045EF05 /* RACMulticastConnection.h */; settings = {ATTRIBUTES = (Public, ); }; };
		88C5A026169246140045EF05 /* RACMulticastConnection.m in Sources */ = {isa = PBXBuildFile; fileRef = 88C5A025169246140045EF05 /* RACMulticastConnection.m */; };
		88C5A027169246140045EF05 /* RACMulticastConnection.m in Sources */ = {isa = PBXBuildFile; fileRef = 88C5A025169246140045EF05 /* RACMulticastConnection.m */; };
		88C5A02916924BFC0045EF05 /* RACMulticastConnectionSpec.m in Sources */ = {isa = PBXBuildFile; fileRef = 88C5A02816924BFC0045EF05 /* RACMulticastConnectionSpec.m */; };
		88CDF7DE15000FCF00163A9F /* SenTestingKit.framework in Frameworks */ = {isa = PBXBuildFile; fileRef = 88CDF7DD15000FCF00163A9F /* SenTestingKit.framework */; };
		88CDF7DF15000FCF00163A9F /* Cocoa.framework in Frameworks */ = {isa = PBXBuildFile; fileRef = 88CDF7BF15000FCE00163A9F /* Cocoa.framework */; };
		88CDF7E715000FCF00163A9F /* InfoPlist.strings in Resources */ = {isa = PBXBuildFile; fileRef = 88CDF7E515000FCF00163A9F /* InfoPlist.strings */; };
		88D4AB3E1510F6C30011494F /* RACReplaySubject.h in Headers */ = {isa = PBXBuildFile; fileRef = 88D4AB3C1510F6C30011494F /* RACReplaySubject.h */; settings = {ATTRIBUTES = (Public, ); }; };
		88D4AB3F1510F6C30011494F /* RACReplaySubject.m in Sources */ = {isa = PBXBuildFile; fileRef = 88D4AB3D1510F6C30011494F /* RACReplaySubject.m */; };
		88E2C6B4153C771C00C7493C /* RACScheduler.h in Headers */ = {isa = PBXBuildFile; fileRef = 88E2C6B2153C771C00C7493C /* RACScheduler.h */; settings = {ATTRIBUTES = (Public, ); }; };
		88E2C6B5153C771C00C7493C /* RACScheduler.m in Sources */ = {isa = PBXBuildFile; fileRef = 88E2C6B3153C771C00C7493C /* RACScheduler.m */; };
		88F440BA153DAD570097B4C3 /* RACCommand.m in Sources */ = {isa = PBXBuildFile; fileRef = 882093EA1501E6EE00796685 /* RACCommand.m */; };
		88F440BD153DAD5C0097B4C3 /* RACSignal.m in Sources */ = {isa = PBXBuildFile; fileRef = 88977C3D1512914A00A09EC5 /* RACSignal.m */; };
		88F440C0153DAD630097B4C3 /* RACSubject.m in Sources */ = {isa = PBXBuildFile; fileRef = 880B9175150B09190008488E /* RACSubject.m */; };
		88F440C1153DAD640097B4C3 /* RACReplaySubject.m in Sources */ = {isa = PBXBuildFile; fileRef = 88D4AB3D1510F6C30011494F /* RACReplaySubject.m */; };
		88F440C3153DAD690097B4C3 /* RACBehaviorSubject.m in Sources */ = {isa = PBXBuildFile; fileRef = 883A84D91513964B006DB4C7 /* RACBehaviorSubject.m */; };
		88F440C5153DAD6C0097B4C3 /* RACDisposable.m in Sources */ = {isa = PBXBuildFile; fileRef = 883A84DE1513B5EC006DB4C7 /* RACDisposable.m */; };
		88F440C6153DAD6E0097B4C3 /* RACScopedDisposable.m in Sources */ = {isa = PBXBuildFile; fileRef = 884476E3152367D100958F44 /* RACScopedDisposable.m */; };
		88F440C9153DAD740097B4C3 /* RACUnit.m in Sources */ = {isa = PBXBuildFile; fileRef = 881B37CB152260BF0079220B /* RACUnit.m */; };
		88F440CA153DAD760097B4C3 /* RACTuple.m in Sources */ = {isa = PBXBuildFile; fileRef = 88B76F8D153726B00053EAE2 /* RACTuple.m */; };
		88F440CB153DAD780097B4C3 /* RACScheduler.m in Sources */ = {isa = PBXBuildFile; fileRef = 88E2C6B3153C771C00C7493C /* RACScheduler.m */; };
		88F440CE153DAD830097B4C3 /* NSObject+RACKVOWrapper.m in Sources */ = {isa = PBXBuildFile; fileRef = 88CDF82915008BB900163A9F /* NSObject+RACKVOWrapper.m */; };
		88F440CF153DAD850097B4C3 /* NSObject+RACPropertySubscribing.m in Sources */ = {isa = PBXBuildFile; fileRef = 886678701518DCD800DE77EC /* NSObject+RACPropertySubscribing.m */; };
		88F440D3153DADEA0097B4C3 /* NSObject+RACAppKitBindings.h in Headers */ = {isa = PBXBuildFile; fileRef = 88F440D1153DADEA0097B4C3 /* NSObject+RACAppKitBindings.h */; settings = {ATTRIBUTES = (Public, ); }; };
		88F440D4153DADEA0097B4C3 /* NSObject+RACAppKitBindings.m in Sources */ = {isa = PBXBuildFile; fileRef = 88F440D2153DADEA0097B4C3 /* NSObject+RACAppKitBindings.m */; };
		88F44263153DC2C70097B4C3 /* UIControl+RACSupport.m in Sources */ = {isa = PBXBuildFile; fileRef = 88F44260153DC0450097B4C3 /* UIControl+RACSupport.m */; };
		88F44267153DCAC50097B4C3 /* UITextField+RACSupport.m in Sources */ = {isa = PBXBuildFile; fileRef = 88F44265153DCAC50097B4C3 /* UITextField+RACSupport.m */; };
		88FC735716114F9C00F8A774 /* RACSubscriptingAssignmentTrampoline.m in Sources */ = {isa = PBXBuildFile; fileRef = 88FC735416114F9C00F8A774 /* RACSubscriptingAssignmentTrampoline.m */; };
		88FC735816114F9C00F8A774 /* RACSubscriptingAssignmentTrampoline.m in Sources */ = {isa = PBXBuildFile; fileRef = 88FC735416114F9C00F8A774 /* RACSubscriptingAssignmentTrampoline.m */; };
		88FC735B16114FFB00F8A774 /* RACSubscriptingAssignmentTrampolineSpec.m in Sources */ = {isa = PBXBuildFile; fileRef = 88FC735A16114FFB00F8A774 /* RACSubscriptingAssignmentTrampolineSpec.m */; };
		A1FCC27715666AA3008C9686 /* UITextView+RACSupport.m in Sources */ = {isa = PBXBuildFile; fileRef = A1FCC27315666AA3008C9686 /* UITextView+RACSupport.m */; };
		A1FCC374156754A7008C9686 /* RACObjCRuntime.m in Sources */ = {isa = PBXBuildFile; fileRef = A1FCC371156754A7008C9686 /* RACObjCRuntime.m */; settings = {COMPILER_FLAGS = "-fno-objc-arc"; }; };
		A1FCC375156754A7008C9686 /* RACObjCRuntime.m in Sources */ = {isa = PBXBuildFile; fileRef = A1FCC371156754A7008C9686 /* RACObjCRuntime.m */; settings = {COMPILER_FLAGS = "-fno-objc-arc"; }; };
		A1FCC37B1567DED0008C9686 /* RACDelegateProxy.m in Sources */ = {isa = PBXBuildFile; fileRef = A1FCC3771567DED0008C9686 /* RACDelegateProxy.m */; };
		AC65FD52176DECB1005ED22B /* UIAlertViewRACSupportSpec.m in Sources */ = {isa = PBXBuildFile; fileRef = AC65FD51176DECB1005ED22B /* UIAlertViewRACSupportSpec.m */; };
		ACB0EAF31797DDD400942FFC /* UIAlertView+RACSupport.m in Sources */ = {isa = PBXBuildFile; fileRef = ACB0EAF11797DDD400942FFC /* UIAlertView+RACSupport.m */; };
		ACB0EAF41797DDD400942FFC /* UIAlertView+RACSupport.h in Headers */ = {isa = PBXBuildFile; fileRef = ACB0EAF21797DDD400942FFC /* UIAlertView+RACSupport.h */; settings = {ATTRIBUTES = (Public, ); }; };
		D004BC9C177E1A2B00A5B8C5 /* UIActionSheetRACSupportSpec.m in Sources */ = {isa = PBXBuildFile; fileRef = D004BC9B177E1A2B00A5B8C5 /* UIActionSheetRACSupportSpec.m */; };
		D004BC9D177E1D5900A5B8C5 /* libExpecta-iOS.a in Frameworks */ = {isa = PBXBuildFile; fileRef = 8803805515056ACB001A5B19 /* libExpecta-iOS.a */; };
		D004BC9E177E1D5900A5B8C5 /* libSpecta-iOS.a in Frameworks */ = {isa = PBXBuildFile; fileRef = 8803806815056AD7001A5B19 /* libSpecta-iOS.a */; };
		D005A259169A3B7D00A9D2DB /* RACBacktrace.h in Headers */ = {isa = PBXBuildFile; fileRef = D02538A115E2D7FB005BACB8 /* RACBacktrace.h */; settings = {ATTRIBUTES = (Public, ); }; };
		D00753C81857E07A0073D289 /* RACAggregatingSignalGenerator.h in Headers */ = {isa = PBXBuildFile; fileRef = D00753C61857E07A0073D289 /* RACAggregatingSignalGenerator.h */; settings = {ATTRIBUTES = (Public, ); }; };
		D00753C91857E07A0073D289 /* RACAggregatingSignalGenerator.h in Headers */ = {isa = PBXBuildFile; fileRef = D00753C61857E07A0073D289 /* RACAggregatingSignalGenerator.h */; settings = {ATTRIBUTES = (Public, ); }; };
		D00753CA1857E07A0073D289 /* RACAggregatingSignalGenerator.h in Headers */ = {isa = PBXBuildFile; fileRef = D00753C61857E07A0073D289 /* RACAggregatingSignalGenerator.h */; settings = {ATTRIBUTES = (Public, ); }; };
		D00753CB1857E07A0073D289 /* RACAggregatingSignalGenerator.m in Sources */ = {isa = PBXBuildFile; fileRef = D00753C71857E07A0073D289 /* RACAggregatingSignalGenerator.m */; };
		D00753CC1857E07A0073D289 /* RACAggregatingSignalGenerator.m in Sources */ = {isa = PBXBuildFile; fileRef = D00753C71857E07A0073D289 /* RACAggregatingSignalGenerator.m */; };
		D00753CD1857E07A0073D289 /* RACAggregatingSignalGenerator.m in Sources */ = {isa = PBXBuildFile; fileRef = D00753C71857E07A0073D289 /* RACAggregatingSignalGenerator.m */; };
		D00930791788AB7B00EE7E8B /* RACTestScheduler.h in Headers */ = {isa = PBXBuildFile; fileRef = D00930771788AB7B00EE7E8B /* RACTestScheduler.h */; settings = {ATTRIBUTES = (Public, ); }; };
		D009307A1788AB7B00EE7E8B /* RACTestScheduler.h in Headers */ = {isa = PBXBuildFile; fileRef = D00930771788AB7B00EE7E8B /* RACTestScheduler.h */; settings = {ATTRIBUTES = (Public, ); }; };
		D009307B1788AB7B00EE7E8B /* RACTestScheduler.m in Sources */ = {isa = PBXBuildFile; fileRef = D00930781788AB7B00EE7E8B /* RACTestScheduler.m */; };
		D009307C1788AB7B00EE7E8B /* RACTestScheduler.m in Sources */ = {isa = PBXBuildFile; fileRef = D00930781788AB7B00EE7E8B /* RACTestScheduler.m */; };
		D011F9D01782AFD400EE7E38 /* NSObjectRACAppKitBindingsSpec.m in Sources */ = {isa = PBXBuildFile; fileRef = D011F9CF1782AFD400EE7E38 /* NSObjectRACAppKitBindingsSpec.m */; };
		D013A3D91807B5ED0072B6CE /* RACErrorSignal.m in Sources */ = {isa = PBXBuildFile; fileRef = D013A3D51807B5ED0072B6CE /* RACErrorSignal.m */; };
		D013A3DA1807B5ED0072B6CE /* RACErrorSignal.m in Sources */ = {isa = PBXBuildFile; fileRef = D013A3D51807B5ED0072B6CE /* RACErrorSignal.m */; };
		D013A3DB1807B5ED0072B6CE /* RACErrorSignal.m in Sources */ = {isa = PBXBuildFile; fileRef = D013A3D51807B5ED0072B6CE /* RACErrorSignal.m */; };
		D013A3E11807B7450072B6CE /* RACEmptySignal.m in Sources */ = {isa = PBXBuildFile; fileRef = D013A3DD1807B7450072B6CE /* RACEmptySignal.m */; };
		D013A3E21807B7450072B6CE /* RACEmptySignal.m in Sources */ = {isa = PBXBuildFile; fileRef = D013A3DD1807B7450072B6CE /* RACEmptySignal.m */; };
		D013A3E31807B7450072B6CE /* RACEmptySignal.m in Sources */ = {isa = PBXBuildFile; fileRef = D013A3DD1807B7450072B6CE /* RACEmptySignal.m */; };
		D013A3E91807B7C30072B6CE /* RACReturnSignal.m in Sources */ = {isa = PBXBuildFile; fileRef = D013A3E51807B7C30072B6CE /* RACReturnSignal.m */; };
		D013A3EA1807B7C30072B6CE /* RACReturnSignal.m in Sources */ = {isa = PBXBuildFile; fileRef = D013A3E51807B7C30072B6CE /* RACReturnSignal.m */; };
		D013A3EB1807B7C30072B6CE /* RACReturnSignal.m in Sources */ = {isa = PBXBuildFile; fileRef = D013A3E51807B7C30072B6CE /* RACReturnSignal.m */; };
		D013A3F21807B9690072B6CE /* RACDynamicSignal.m in Sources */ = {isa = PBXBuildFile; fileRef = D013A3EE1807B9690072B6CE /* RACDynamicSignal.m */; };
		D013A3F31807B9690072B6CE /* RACDynamicSignal.m in Sources */ = {isa = PBXBuildFile; fileRef = D013A3EE1807B9690072B6CE /* RACDynamicSignal.m */; };
		D013A3F41807B9690072B6CE /* RACDynamicSignal.m in Sources */ = {isa = PBXBuildFile; fileRef = D013A3EE1807B9690072B6CE /* RACDynamicSignal.m */; };
		D020F3DB17F6A3E40092BED2 /* RACCompoundDisposableProvider.d in Sources */ = {isa = PBXBuildFile; fileRef = D020F3DA17F6A3E40092BED2 /* RACCompoundDisposableProvider.d */; };
		D020F3DC17F6A3E40092BED2 /* RACCompoundDisposableProvider.d in Sources */ = {isa = PBXBuildFile; fileRef = D020F3DA17F6A3E40092BED2 /* RACCompoundDisposableProvider.d */; };
		D02221621678910900DBD031 /* RACTupleSpec.m in Sources */ = {isa = PBXBuildFile; fileRef = D02221611678910900DBD031 /* RACTupleSpec.m */; };
		D028DB74179E53CB00D1042F /* RACSerialDisposable.h in Headers */ = {isa = PBXBuildFile; fileRef = D028DB72179E53CB00D1042F /* RACSerialDisposable.h */; settings = {ATTRIBUTES = (Public, ); }; };
		D028DB75179E53CB00D1042F /* RACSerialDisposable.h in Headers */ = {isa = PBXBuildFile; fileRef = D028DB72179E53CB00D1042F /* RACSerialDisposable.h */; settings = {ATTRIBUTES = (Public, ); }; };
		D028DB76179E53CB00D1042F /* RACSerialDisposable.m in Sources */ = {isa = PBXBuildFile; fileRef = D028DB73179E53CB00D1042F /* RACSerialDisposable.m */; };
		D028DB77179E53CB00D1042F /* RACSerialDisposable.m in Sources */ = {isa = PBXBuildFile; fileRef = D028DB73179E53CB00D1042F /* RACSerialDisposable.m */; };
		D028DB7D179E591E00D1042F /* RACSerialDisposableSpec.m in Sources */ = {isa = PBXBuildFile; fileRef = D028DB7C179E591E00D1042F /* RACSerialDisposableSpec.m */; };
		D028DB7E179E591E00D1042F /* RACSerialDisposableSpec.m in Sources */ = {isa = PBXBuildFile; fileRef = D028DB7C179E591E00D1042F /* RACSerialDisposableSpec.m */; };
		D028DB87179E616700D1042F /* UITableViewCell+RACSupport.h in Headers */ = {isa = PBXBuildFile; fileRef = D028DB85179E616700D1042F /* UITableViewCell+RACSupport.h */; settings = {ATTRIBUTES = (Public, ); }; };
		D028DB88179E616700D1042F /* UITableViewCell+RACSupport.m in Sources */ = {isa = PBXBuildFile; fileRef = D028DB86179E616700D1042F /* UITableViewCell+RACSupport.m */; };
		D02C7C901822D43000CB20D6 /* RACSchedulerSpec.m in Sources */ = {isa = PBXBuildFile; fileRef = D02C7C8F1822D43000CB20D6 /* RACSchedulerSpec.m */; };
		D02C7C911822D43000CB20D6 /* RACSchedulerSpec.m in Sources */ = {isa = PBXBuildFile; fileRef = D02C7C8F1822D43000CB20D6 /* RACSchedulerSpec.m */; };
		D0307EDF1731AAE100D83211 /* RACTupleSequence.m in Sources */ = {isa = PBXBuildFile; fileRef = D0307EDC1731AAE100D83211 /* RACTupleSequence.m */; };
		D0307EE01731AAE100D83211 /* RACTupleSequence.m in Sources */ = {isa = PBXBuildFile; fileRef = D0307EDC1731AAE100D83211 /* RACTupleSequence.m */; };
		D03525D417E2EBC90099CBAB /* RACSignalProvider.d in Sources */ = {isa = PBXBuildFile; fileRef = D03525D317E2EBC90099CBAB /* RACSignalProvider.d */; };
		D03525D917E2FAAD0099CBAB /* RACSignalProvider.d in Sources */ = {isa = PBXBuildFile; fileRef = D03525D317E2EBC90099CBAB /* RACSignalProvider.d */; };
		D0360E111832224B00132D2F /* RACDynamicSignalGenerator.h in Headers */ = {isa = PBXBuildFile; fileRef = D0BD34D1182B163E00B324CB /* RACDynamicSignalGenerator.h */; settings = {ATTRIBUTES = (Public, ); }; };
		D0360E121832224C00132D2F /* RACDynamicSignalGenerator.h in Headers */ = {isa = PBXBuildFile; fileRef = D0BD34D1182B163E00B324CB /* RACDynamicSignalGenerator.h */; settings = {ATTRIBUTES = (Public, ); }; };
		D0360E131832225000132D2F /* RACDynamicSignalGenerator.h in Headers */ = {isa = PBXBuildFile; fileRef = D0BD34D1182B163E00B324CB /* RACDynamicSignalGenerator.h */; settings = {ATTRIBUTES = (Public, ); }; };
		D041376915D2281C004BBF80 /* RACKVOWrapperSpec.m in Sources */ = {isa = PBXBuildFile; fileRef = D041376815D2281C004BBF80 /* RACKVOWrapperSpec.m */; };
		D0487AB3164314430085D890 /* RACStreamExamples.m in Sources */ = {isa = PBXBuildFile; fileRef = D0487AB2164314430085D890 /* RACStreamExamples.m */; };
		D049804217F91F42001EE042 /* EXTRuntimeExtensions.m in Sources */ = {isa = PBXBuildFile; fileRef = D05F9D3417984EC000FD7982 /* EXTRuntimeExtensions.m */; };
		D05AD39617F2D5700080895B /* Cocoa.framework in Frameworks */ = {isa = PBXBuildFile; fileRef = D05AD39517F2D5700080895B /* Cocoa.framework */; };
		D05AD3C017F2DA300080895B /* RACSubscriber.h in Headers */ = {isa = PBXBuildFile; fileRef = 88CDF7FA150019CA00163A9F /* RACSubscriber.h */; settings = {ATTRIBUTES = (Public, ); }; };
		D05AD3C217F2DB100080895B /* RACBlockTrampoline.m in Sources */ = {isa = PBXBuildFile; fileRef = 888439A21634E10D00DED0DB /* RACBlockTrampoline.m */; };
		D05AD3C317F2DB100080895B /* RACUnit.h in Headers */ = {isa = PBXBuildFile; fileRef = 881B37CA152260BF0079220B /* RACUnit.h */; settings = {ATTRIBUTES = (Public, ); }; };
		D05AD3C417F2DB100080895B /* RACUnit.m in Sources */ = {isa = PBXBuildFile; fileRef = 881B37CB152260BF0079220B /* RACUnit.m */; };
		D05AD3C517F2DB100080895B /* RACTuple.h in Headers */ = {isa = PBXBuildFile; fileRef = 88B76F8C153726B00053EAE2 /* RACTuple.h */; settings = {ATTRIBUTES = (Public, ); }; };
		D05AD3C617F2DB100080895B /* RACTuple.m in Sources */ = {isa = PBXBuildFile; fileRef = 88B76F8D153726B00053EAE2 /* RACTuple.m */; };
		D05AD3C717F2DB100080895B /* RACBacktrace.h in Headers */ = {isa = PBXBuildFile; fileRef = D02538A115E2D7FB005BACB8 /* RACBacktrace.h */; settings = {ATTRIBUTES = (Public, ); }; };
		D05AD3C817F2DB100080895B /* RACBacktrace.m in Sources */ = {isa = PBXBuildFile; fileRef = D0DFBCCD15DD6D40009DADB3 /* RACBacktrace.m */; };
		D05AD3C917F2DB100080895B /* RACSubscriptingAssignmentTrampoline.h in Headers */ = {isa = PBXBuildFile; fileRef = 88FC735316114F9C00F8A774 /* RACSubscriptingAssignmentTrampoline.h */; settings = {ATTRIBUTES = (Public, ); }; };
		D05AD3CA17F2DB100080895B /* RACSubscriptingAssignmentTrampoline.m in Sources */ = {isa = PBXBuildFile; fileRef = 88FC735416114F9C00F8A774 /* RACSubscriptingAssignmentTrampoline.m */; };
		D05AD3CB17F2DB100080895B /* NSObject+RACDeallocating.h in Headers */ = {isa = PBXBuildFile; fileRef = 6E58405316F22D7500F588A6 /* NSObject+RACDeallocating.h */; settings = {ATTRIBUTES = (Public, ); }; };
		D05AD3CC17F2DB100080895B /* NSObject+RACDeallocating.m in Sources */ = {isa = PBXBuildFile; fileRef = 6E58405416F22D7500F588A6 /* NSObject+RACDeallocating.m */; };
		D05AD3CD17F2DB100080895B /* NSObject+RACLifting.h in Headers */ = {isa = PBXBuildFile; fileRef = 886CEAE0163DE942007632D1 /* NSObject+RACLifting.h */; settings = {ATTRIBUTES = (Public, ); }; };
		D05AD3CE17F2DB100080895B /* NSObject+RACLifting.m in Sources */ = {isa = PBXBuildFile; fileRef = 886CEAE1163DE942007632D1 /* NSObject+RACLifting.m */; };
		D05AD3CF17F2DB100080895B /* NSInvocation+RACTypeParsing.m in Sources */ = {isa = PBXBuildFile; fileRef = 887ACDA6165878A7009190AD /* NSInvocation+RACTypeParsing.m */; };
		D05AD3D017F2DB100080895B /* RACStream.h in Headers */ = {isa = PBXBuildFile; fileRef = D0D486FF1642550100DD7605 /* RACStream.h */; settings = {ATTRIBUTES = (Public, ); }; };
		D05AD3D117F2DB100080895B /* RACStream.m in Sources */ = {isa = PBXBuildFile; fileRef = D0D487001642550100DD7605 /* RACStream.m */; };
		D05AD3D217F2DB1D0080895B /* RACSignal.h in Headers */ = {isa = PBXBuildFile; fileRef = 88CDF80415001CA800163A9F /* RACSignal.h */; settings = {ATTRIBUTES = (Public, ); }; };
		D05AD3D317F2DB1D0080895B /* RACSignal.m in Sources */ = {isa = PBXBuildFile; fileRef = 88977C3D1512914A00A09EC5 /* RACSignal.m */; };
		D05AD3D517F2DB1D0080895B /* RACSignal+Operations.m in Sources */ = {isa = PBXBuildFile; fileRef = D0D910CD15F915BD00AD2DDA /* RACSignal+Operations.m */; };
		D05AD3D617F2DB1D0080895B /* RACEvent.h in Headers */ = {isa = PBXBuildFile; fileRef = D077A16B169B740200057BB1 /* RACEvent.h */; settings = {ATTRIBUTES = (Public, ); }; };
		D05AD3D717F2DB1D0080895B /* RACEvent.m in Sources */ = {isa = PBXBuildFile; fileRef = D077A16C169B740200057BB1 /* RACEvent.m */; };
		D05AD3D817F2DB1D0080895B /* RACMulticastConnection.h in Headers */ = {isa = PBXBuildFile; fileRef = 88C5A0231692460A0045EF05 /* RACMulticastConnection.h */; settings = {ATTRIBUTES = (Public, ); }; };
		D05AD3D917F2DB1D0080895B /* RACMulticastConnection.m in Sources */ = {isa = PBXBuildFile; fileRef = 88C5A025169246140045EF05 /* RACMulticastConnection.m */; };
		D05AD3DA17F2DB1D0080895B /* RACGroupedSignal.h in Headers */ = {isa = PBXBuildFile; fileRef = 886F70281551CF920045D68B /* RACGroupedSignal.h */; settings = {ATTRIBUTES = (Public, ); }; };
		D05AD3DB17F2DB1D0080895B /* RACGroupedSignal.m in Sources */ = {isa = PBXBuildFile; fileRef = 886F70291551CF920045D68B /* RACGroupedSignal.m */; };
		D05AD3DC17F2DB1D0080895B /* RACSubject.h in Headers */ = {isa = PBXBuildFile; fileRef = 880B9174150B09190008488E /* RACSubject.h */; settings = {ATTRIBUTES = (Public, ); }; };
		D05AD3DD17F2DB1D0080895B /* RACSubject.m in Sources */ = {isa = PBXBuildFile; fileRef = 880B9175150B09190008488E /* RACSubject.m */; };
		D05AD3DE17F2DB1D0080895B /* RACReplaySubject.h in Headers */ = {isa = PBXBuildFile; fileRef = 88D4AB3C1510F6C30011494F /* RACReplaySubject.h */; settings = {ATTRIBUTES = (Public, ); }; };
		D05AD3DF17F2DB1D0080895B /* RACReplaySubject.m in Sources */ = {isa = PBXBuildFile; fileRef = 88D4AB3D1510F6C30011494F /* RACReplaySubject.m */; };
		D05AD3E017F2DB1D0080895B /* RACBehaviorSubject.h in Headers */ = {isa = PBXBuildFile; fileRef = 883A84D81513964B006DB4C7 /* RACBehaviorSubject.h */; settings = {ATTRIBUTES = (Public, ); }; };
		D05AD3E117F2DB1D0080895B /* RACBehaviorSubject.m in Sources */ = {isa = PBXBuildFile; fileRef = 883A84D91513964B006DB4C7 /* RACBehaviorSubject.m */; };
		D05AD3E217F2DB230080895B /* RACDisposable.h in Headers */ = {isa = PBXBuildFile; fileRef = 883A84DD1513B5EC006DB4C7 /* RACDisposable.h */; settings = {ATTRIBUTES = (Public, ); }; };
		D05AD3E317F2DB230080895B /* RACDisposable.m in Sources */ = {isa = PBXBuildFile; fileRef = 883A84DE1513B5EC006DB4C7 /* RACDisposable.m */; };
		D05AD3E417F2DB230080895B /* RACScopedDisposable.h in Headers */ = {isa = PBXBuildFile; fileRef = 884476E2152367D100958F44 /* RACScopedDisposable.h */; settings = {ATTRIBUTES = (Public, ); }; };
		D05AD3E517F2DB230080895B /* RACScopedDisposable.m in Sources */ = {isa = PBXBuildFile; fileRef = 884476E3152367D100958F44 /* RACScopedDisposable.m */; };
		D05AD3E617F2DB230080895B /* RACCompoundDisposable.h in Headers */ = {isa = PBXBuildFile; fileRef = 881E86A01669304700667F7B /* RACCompoundDisposable.h */; settings = {ATTRIBUTES = (Public, ); }; };
		D05AD3E717F2DB230080895B /* RACCompoundDisposable.m in Sources */ = {isa = PBXBuildFile; fileRef = 881E86A11669304700667F7B /* RACCompoundDisposable.m */; };
		D05AD3E817F2DB230080895B /* RACSerialDisposable.h in Headers */ = {isa = PBXBuildFile; fileRef = D028DB72179E53CB00D1042F /* RACSerialDisposable.h */; settings = {ATTRIBUTES = (Public, ); }; };
		D05AD3E917F2DB230080895B /* RACSerialDisposable.m in Sources */ = {isa = PBXBuildFile; fileRef = D028DB73179E53CB00D1042F /* RACSerialDisposable.m */; };
		D05AD3EA17F2DB270080895B /* RACCommand.h in Headers */ = {isa = PBXBuildFile; fileRef = 882093E91501E6EE00796685 /* RACCommand.h */; settings = {ATTRIBUTES = (Public, ); }; };
		D05AD3EB17F2DB270080895B /* RACCommand.m in Sources */ = {isa = PBXBuildFile; fileRef = 882093EA1501E6EE00796685 /* RACCommand.m */; };
		D05AD3EE17F2DB4F0080895B /* RACSequence.h in Headers */ = {isa = PBXBuildFile; fileRef = D0E967671641EF9C00FCFF06 /* RACSequence.h */; settings = {ATTRIBUTES = (Public, ); }; };
		D05AD3EF17F2DB4F0080895B /* RACSequence.m in Sources */ = {isa = PBXBuildFile; fileRef = D0E967681641EF9C00FCFF06 /* RACSequence.m */; };
		D05AD3F017F2DB4F0080895B /* RACArraySequence.m in Sources */ = {isa = PBXBuildFile; fileRef = D0E967621641EF9C00FCFF06 /* RACArraySequence.m */; };
		D05AD3F117F2DB4F0080895B /* RACDynamicSequence.m in Sources */ = {isa = PBXBuildFile; fileRef = D0E967641641EF9C00FCFF06 /* RACDynamicSequence.m */; };
		D05AD3F217F2DB4F0080895B /* RACEagerSequence.m in Sources */ = {isa = PBXBuildFile; fileRef = 5F9743F61694A2460024EB82 /* RACEagerSequence.m */; };
		D05AD3F317F2DB4F0080895B /* RACEmptySequence.m in Sources */ = {isa = PBXBuildFile; fileRef = D0E967661641EF9C00FCFF06 /* RACEmptySequence.m */; };
		D05AD3F417F2DB4F0080895B /* RACStringSequence.m in Sources */ = {isa = PBXBuildFile; fileRef = D0E9676A1641EF9C00FCFF06 /* RACStringSequence.m */; };
		D05AD3F517F2DB4F0080895B /* RACSignalSequence.m in Sources */ = {isa = PBXBuildFile; fileRef = D0EE284A164D906B006954A4 /* RACSignalSequence.m */; };
		D05AD3F617F2DB4F0080895B /* RACTupleSequence.m in Sources */ = {isa = PBXBuildFile; fileRef = D0307EDC1731AAE100D83211 /* RACTupleSequence.m */; };
		D05AD3F717F2DB4F0080895B /* RACUnarySequence.m in Sources */ = {isa = PBXBuildFile; fileRef = D07CD7151731BA3900DE2394 /* RACUnarySequence.m */; };
		D05AD3FA17F2DB5D0080895B /* RACScheduler.h in Headers */ = {isa = PBXBuildFile; fileRef = 88E2C6B2153C771C00C7493C /* RACScheduler.h */; settings = {ATTRIBUTES = (Public, ); }; };
		D05AD3FB17F2DB5D0080895B /* RACScheduler.m in Sources */ = {isa = PBXBuildFile; fileRef = 88E2C6B3153C771C00C7493C /* RACScheduler.m */; };
		D05AD3FC17F2DB5D0080895B /* RACQueueScheduler.h in Headers */ = {isa = PBXBuildFile; fileRef = 881E87AA16695C5600667F7B /* RACQueueScheduler.h */; settings = {ATTRIBUTES = (Public, ); }; };
		D05AD3FD17F2DB5D0080895B /* RACQueueScheduler+Subclass.h in Headers */ = {isa = PBXBuildFile; fileRef = 882D07201761521B009EDA69 /* RACQueueScheduler+Subclass.h */; settings = {ATTRIBUTES = (Public, ); }; };
		D05AD3FE17F2DB5D0080895B /* RACQueueScheduler.m in Sources */ = {isa = PBXBuildFile; fileRef = 881E87AB16695C5600667F7B /* RACQueueScheduler.m */; };
		D05AD3FF17F2DB5D0080895B /* RACTargetQueueScheduler.h in Headers */ = {isa = PBXBuildFile; fileRef = 882D071717614FA7009EDA69 /* RACTargetQueueScheduler.h */; settings = {ATTRIBUTES = (Public, ); }; };
		D05AD40017F2DB5D0080895B /* RACTargetQueueScheduler.m in Sources */ = {isa = PBXBuildFile; fileRef = 882D071817614FA7009EDA69 /* RACTargetQueueScheduler.m */; };
		D05AD40217F2DB5D0080895B /* RACImmediateScheduler.m in Sources */ = {isa = PBXBuildFile; fileRef = 881E87B116695EDF00667F7B /* RACImmediateScheduler.m */; };
		D05AD40517F2DB5D0080895B /* RACTestScheduler.h in Headers */ = {isa = PBXBuildFile; fileRef = D00930771788AB7B00EE7E8B /* RACTestScheduler.h */; settings = {ATTRIBUTES = (Public, ); }; };
		D05AD40617F2DB5D0080895B /* RACTestScheduler.m in Sources */ = {isa = PBXBuildFile; fileRef = D00930781788AB7B00EE7E8B /* RACTestScheduler.m */; };
		D05AD40717F2DB6A0080895B /* NSArray+RACSupport.h in Headers */ = {isa = PBXBuildFile; fileRef = D0E967571641EF9C00FCFF06 /* NSArray+RACSupport.h */; settings = {ATTRIBUTES = (Public, ); }; };
		D05AD40817F2DB6A0080895B /* NSArray+RACSupport.m in Sources */ = {isa = PBXBuildFile; fileRef = D0E967581641EF9C00FCFF06 /* NSArray+RACSupport.m */; };
		D05AD40917F2DB6A0080895B /* NSData+RACSupport.h in Headers */ = {isa = PBXBuildFile; fileRef = 88442C8716090C1500636B49 /* NSData+RACSupport.h */; settings = {ATTRIBUTES = (Public, ); }; };
		D05AD40A17F2DB6A0080895B /* NSData+RACSupport.m in Sources */ = {isa = PBXBuildFile; fileRef = 88442C8816090C1500636B49 /* NSData+RACSupport.m */; };
		D05AD40B17F2DB6A0080895B /* NSDictionary+RACSupport.h in Headers */ = {isa = PBXBuildFile; fileRef = D0E967591641EF9C00FCFF06 /* NSDictionary+RACSupport.h */; settings = {ATTRIBUTES = (Public, ); }; };
		D05AD40C17F2DB6A0080895B /* NSDictionary+RACSupport.m in Sources */ = {isa = PBXBuildFile; fileRef = D0E9675A1641EF9C00FCFF06 /* NSDictionary+RACSupport.m */; };
		D05AD40D17F2DB6A0080895B /* NSEnumerator+RACSupport.h in Headers */ = {isa = PBXBuildFile; fileRef = 5F773DE8169B46670023069D /* NSEnumerator+RACSupport.h */; settings = {ATTRIBUTES = (Public, ); }; };
		D05AD40E17F2DB6A0080895B /* NSEnumerator+RACSupport.m in Sources */ = {isa = PBXBuildFile; fileRef = 5F773DE9169B46670023069D /* NSEnumerator+RACSupport.m */; };
		D05AD40F17F2DB6A0080895B /* NSFileHandle+RACSupport.h in Headers */ = {isa = PBXBuildFile; fileRef = 88442C8916090C1500636B49 /* NSFileHandle+RACSupport.h */; settings = {ATTRIBUTES = (Public, ); }; };
		D05AD41017F2DB6A0080895B /* NSFileHandle+RACSupport.m in Sources */ = {isa = PBXBuildFile; fileRef = 88442C8A16090C1500636B49 /* NSFileHandle+RACSupport.m */; };
		D05AD41117F2DB6A0080895B /* NSNotificationCenter+RACSupport.h in Headers */ = {isa = PBXBuildFile; fileRef = 88442C8B16090C1500636B49 /* NSNotificationCenter+RACSupport.h */; settings = {ATTRIBUTES = (Public, ); }; };
		D05AD41217F2DB6A0080895B /* NSNotificationCenter+RACSupport.m in Sources */ = {isa = PBXBuildFile; fileRef = 88442C8C16090C1500636B49 /* NSNotificationCenter+RACSupport.m */; };
		D05AD41317F2DB6A0080895B /* NSObject+RACDescription.m in Sources */ = {isa = PBXBuildFile; fileRef = D0D243B61741FA0E004359C6 /* NSObject+RACDescription.m */; };
		D05AD41417F2DB6A0080895B /* NSObject+RACSelectorSignal.h in Headers */ = {isa = PBXBuildFile; fileRef = 880D7A5816F7B351004A3361 /* NSObject+RACSelectorSignal.h */; settings = {ATTRIBUTES = (Public, ); }; };
		D05AD41517F2DB6A0080895B /* NSObject+RACSelectorSignal.m in Sources */ = {isa = PBXBuildFile; fileRef = 880D7A5916F7B351004A3361 /* NSObject+RACSelectorSignal.m */; };
		D05AD41617F2DB6A0080895B /* NSOrderedSet+RACSupport.h in Headers */ = {isa = PBXBuildFile; fileRef = D0E9675B1641EF9C00FCFF06 /* NSOrderedSet+RACSupport.h */; settings = {ATTRIBUTES = (Public, ); }; };
		D05AD41717F2DB6A0080895B /* NSOrderedSet+RACSupport.m in Sources */ = {isa = PBXBuildFile; fileRef = D0E9675C1641EF9C00FCFF06 /* NSOrderedSet+RACSupport.m */; };
		D05AD41817F2DB6A0080895B /* NSSet+RACSupport.h in Headers */ = {isa = PBXBuildFile; fileRef = D0E9675D1641EF9C00FCFF06 /* NSSet+RACSupport.h */; settings = {ATTRIBUTES = (Public, ); }; };
		D05AD41917F2DB6A0080895B /* NSSet+RACSupport.m in Sources */ = {isa = PBXBuildFile; fileRef = D0E9675E1641EF9C00FCFF06 /* NSSet+RACSupport.m */; };
		D05AD41C17F2DB6A0080895B /* NSString+RACSupport.h in Headers */ = {isa = PBXBuildFile; fileRef = 88442C8D16090C1500636B49 /* NSString+RACSupport.h */; settings = {ATTRIBUTES = (Public, ); }; };
		D05AD41D17F2DB6A0080895B /* NSString+RACSupport.m in Sources */ = {isa = PBXBuildFile; fileRef = 88442C8E16090C1500636B49 /* NSString+RACSupport.m */; };
		D05AD41E17F2DB6E0080895B /* NSControl+RACSupport.h in Headers */ = {isa = PBXBuildFile; fileRef = 882093E61501E6CB00796685 /* NSControl+RACSupport.h */; settings = {ATTRIBUTES = (Public, ); }; };
		D05AD41F17F2DB6E0080895B /* NSControl+RACSupport.m in Sources */ = {isa = PBXBuildFile; fileRef = 882093E71501E6CB00796685 /* NSControl+RACSupport.m */; };
		D05AD42217F2DB6E0080895B /* NSObject+RACAppKitBindings.h in Headers */ = {isa = PBXBuildFile; fileRef = 88F440D1153DADEA0097B4C3 /* NSObject+RACAppKitBindings.h */; settings = {ATTRIBUTES = (Public, ); }; };
		D05AD42317F2DB6E0080895B /* NSObject+RACAppKitBindings.m in Sources */ = {isa = PBXBuildFile; fileRef = 88F440D2153DADEA0097B4C3 /* NSObject+RACAppKitBindings.m */; };
		D05AD42417F2DB6E0080895B /* NSText+RACSupport.h in Headers */ = {isa = PBXBuildFile; fileRef = D0A0B01316EAA3D100C47593 /* NSText+RACSupport.h */; settings = {ATTRIBUTES = (Public, ); }; };
		D05AD42517F2DB6E0080895B /* NSText+RACSupport.m in Sources */ = {isa = PBXBuildFile; fileRef = D0A0B01416EAA3D100C47593 /* NSText+RACSupport.m */; };
		D05AD42617F2DB840080895B /* RACChannel.h in Headers */ = {isa = PBXBuildFile; fileRef = 5F6FE8511692568A00A8D7A6 /* RACChannel.h */; settings = {ATTRIBUTES = (Public, ); }; };
		D05AD42717F2DB840080895B /* RACChannel.m in Sources */ = {isa = PBXBuildFile; fileRef = 5F6FE8521692568A00A8D7A6 /* RACChannel.m */; };
		D05AD42817F2DB840080895B /* RACKVOChannel.h in Headers */ = {isa = PBXBuildFile; fileRef = 5F45A883168CFA3E00B58A2B /* RACKVOChannel.h */; settings = {ATTRIBUTES = (Public, ); }; };
		D05AD42917F2DB840080895B /* RACKVOChannel.m in Sources */ = {isa = PBXBuildFile; fileRef = 5F45A884168CFA3E00B58A2B /* RACKVOChannel.m */; };
		D05AD42A17F2DB840080895B /* NSObject+RACKVOWrapper.h in Headers */ = {isa = PBXBuildFile; fileRef = 8857BB81152A27A9009804CC /* NSObject+RACKVOWrapper.h */; settings = {ATTRIBUTES = (Public, ); }; };
		D05AD42B17F2DB840080895B /* NSObject+RACKVOWrapper.m in Sources */ = {isa = PBXBuildFile; fileRef = 88CDF82915008BB900163A9F /* NSObject+RACKVOWrapper.m */; };
		D05AD42C17F2DB840080895B /* NSString+RACKeyPathUtilities.m in Sources */ = {isa = PBXBuildFile; fileRef = 5FDC35021736F54700792E52 /* NSString+RACKeyPathUtilities.m */; };
		D05AD42D17F2DB840080895B /* RACKVOTrampoline.m in Sources */ = {isa = PBXBuildFile; fileRef = 8837EA1516A5A33300FC3CDF /* RACKVOTrampoline.m */; };
		D05AD42E17F2DB840080895B /* NSObject+RACPropertySubscribing.h in Headers */ = {isa = PBXBuildFile; fileRef = 88CDF82C15008C0500163A9F /* NSObject+RACPropertySubscribing.h */; settings = {ATTRIBUTES = (Public, ); }; };
		D05AD42F17F2DB840080895B /* NSObject+RACPropertySubscribing.m in Sources */ = {isa = PBXBuildFile; fileRef = 886678701518DCD800DE77EC /* NSObject+RACPropertySubscribing.m */; };
		D05AD43117F2DB950080895B /* RACObjCRuntime.m in Sources */ = {isa = PBXBuildFile; fileRef = A1FCC371156754A7008C9686 /* RACObjCRuntime.m */; settings = {COMPILER_FLAGS = "-fno-objc-arc"; }; };
		D05AD43217F2DBCA0080895B /* RACSignalProvider.d in Sources */ = {isa = PBXBuildFile; fileRef = D03525D317E2EBC90099CBAB /* RACSignalProvider.d */; };
		D05CE1C61840A2520015A2B0 /* RACDynamicSignalGeneratorSpec.m in Sources */ = {isa = PBXBuildFile; fileRef = D05CE1C51840A2520015A2B0 /* RACDynamicSignalGeneratorSpec.m */; };
		D05CE1C71840A2520015A2B0 /* RACDynamicSignalGeneratorSpec.m in Sources */ = {isa = PBXBuildFile; fileRef = D05CE1C51840A2520015A2B0 /* RACDynamicSignalGeneratorSpec.m */; };
		D05F9D3717984EC000FD7982 /* EXTRuntimeExtensions.m in Sources */ = {isa = PBXBuildFile; fileRef = D05F9D3417984EC000FD7982 /* EXTRuntimeExtensions.m */; };
		D05F9D3817984EC000FD7982 /* EXTRuntimeExtensions.m in Sources */ = {isa = PBXBuildFile; fileRef = D05F9D3417984EC000FD7982 /* EXTRuntimeExtensions.m */; };
		D066C796176D262500C242D2 /* UIControlRACSupportSpec.m in Sources */ = {isa = PBXBuildFile; fileRef = D066C795176D262500C242D2 /* UIControlRACSupportSpec.m */; };
		D066C79D176D263D00C242D2 /* RACTestUIButton.m in Sources */ = {isa = PBXBuildFile; fileRef = D066C79C176D263D00C242D2 /* RACTestUIButton.m */; };
		D0700F4C1672994D00D7CD30 /* NSNotificationCenterRACSupportSpec.m in Sources */ = {isa = PBXBuildFile; fileRef = D0700F4B1672994D00D7CD30 /* NSNotificationCenterRACSupportSpec.m */; };
		D07040521811D9490079D4DD /* RACDeprecated.h in Headers */ = {isa = PBXBuildFile; fileRef = D07040511811D9490079D4DD /* RACDeprecated.h */; settings = {ATTRIBUTES = (Public, ); }; };
		D07040531811D9490079D4DD /* RACDeprecated.h in Headers */ = {isa = PBXBuildFile; fileRef = D07040511811D9490079D4DD /* RACDeprecated.h */; settings = {ATTRIBUTES = (Public, ); }; };
		D07040541811D9490079D4DD /* RACDeprecated.h in Headers */ = {isa = PBXBuildFile; fileRef = D07040511811D9490079D4DD /* RACDeprecated.h */; settings = {ATTRIBUTES = (Public, ); }; };
		D070CBC517FB5E370017F121 /* RACCompoundDisposableProvider.d in Sources */ = {isa = PBXBuildFile; fileRef = D020F3DA17F6A3E40092BED2 /* RACCompoundDisposableProvider.d */; };
		D07200251788C57200987F70 /* RACTestSchedulerSpec.m in Sources */ = {isa = PBXBuildFile; fileRef = D07200241788C57200987F70 /* RACTestSchedulerSpec.m */; };
		D07200261788C57200987F70 /* RACTestSchedulerSpec.m in Sources */ = {isa = PBXBuildFile; fileRef = D07200241788C57200987F70 /* RACTestSchedulerSpec.m */; };
		D077A16D169B740200057BB1 /* RACEvent.h in Headers */ = {isa = PBXBuildFile; fileRef = D077A16B169B740200057BB1 /* RACEvent.h */; settings = {ATTRIBUTES = (Public, ); }; };
		D077A16E169B740200057BB1 /* RACEvent.h in Headers */ = {isa = PBXBuildFile; fileRef = D077A16B169B740200057BB1 /* RACEvent.h */; settings = {ATTRIBUTES = (Public, ); }; };
		D077A16F169B740200057BB1 /* RACEvent.m in Sources */ = {isa = PBXBuildFile; fileRef = D077A16C169B740200057BB1 /* RACEvent.m */; };
		D077A170169B740200057BB1 /* RACEvent.m in Sources */ = {isa = PBXBuildFile; fileRef = D077A16C169B740200057BB1 /* RACEvent.m */; };
		D077A172169B79A900057BB1 /* RACEventSpec.m in Sources */ = {isa = PBXBuildFile; fileRef = D077A171169B79A900057BB1 /* RACEventSpec.m */; };
		D07CD7181731BA3900DE2394 /* RACUnarySequence.m in Sources */ = {isa = PBXBuildFile; fileRef = D07CD7151731BA3900DE2394 /* RACUnarySequence.m */; };
		D07CD7191731BA3900DE2394 /* RACUnarySequence.m in Sources */ = {isa = PBXBuildFile; fileRef = D07CD7151731BA3900DE2394 /* RACUnarySequence.m */; };
		D0870C6F16884A0600D0E11D /* RACBacktraceSpec.m in Sources */ = {isa = PBXBuildFile; fileRef = D0870C6E16884A0600D0E11D /* RACBacktraceSpec.m */; };
		D08FF264169A32D100743C6D /* ReactiveCocoa.h in Headers */ = {isa = PBXBuildFile; fileRef = 88037F8C15056328001A5B19 /* ReactiveCocoa.h */; settings = {ATTRIBUTES = (Public, ); }; };
		D08FF265169A32DC00743C6D /* RACSubscriber.h in Headers */ = {isa = PBXBuildFile; fileRef = 88CDF7FA150019CA00163A9F /* RACSubscriber.h */; settings = {ATTRIBUTES = (Public, ); }; };
		D08FF267169A330000743C6D /* RACUnit.h in Headers */ = {isa = PBXBuildFile; fileRef = 881B37CA152260BF0079220B /* RACUnit.h */; settings = {ATTRIBUTES = (Public, ); }; };
		D08FF268169A330000743C6D /* RACTuple.h in Headers */ = {isa = PBXBuildFile; fileRef = 88B76F8C153726B00053EAE2 /* RACTuple.h */; settings = {ATTRIBUTES = (Public, ); }; };
		D08FF269169A330000743C6D /* RACBacktrace.h in Headers */ = {isa = PBXBuildFile; fileRef = D02538A115E2D7FB005BACB8 /* RACBacktrace.h */; settings = {ATTRIBUTES = (Public, ); }; };
		D08FF26A169A330000743C6D /* RACSubscriptingAssignmentTrampoline.h in Headers */ = {isa = PBXBuildFile; fileRef = 88FC735316114F9C00F8A774 /* RACSubscriptingAssignmentTrampoline.h */; settings = {ATTRIBUTES = (Public, ); }; };
		D08FF26B169A330000743C6D /* NSObject+RACLifting.h in Headers */ = {isa = PBXBuildFile; fileRef = 886CEAE0163DE942007632D1 /* NSObject+RACLifting.h */; settings = {ATTRIBUTES = (Public, ); }; };
		D08FF26C169A331A00743C6D /* RACStream.h in Headers */ = {isa = PBXBuildFile; fileRef = D0D486FF1642550100DD7605 /* RACStream.h */; settings = {ATTRIBUTES = (Public, ); }; };
		D08FF26D169A331A00743C6D /* RACSignal.h in Headers */ = {isa = PBXBuildFile; fileRef = 88CDF80415001CA800163A9F /* RACSignal.h */; settings = {ATTRIBUTES = (Public, ); }; };
		D08FF26F169A331A00743C6D /* RACMulticastConnection.h in Headers */ = {isa = PBXBuildFile; fileRef = 88C5A0231692460A0045EF05 /* RACMulticastConnection.h */; settings = {ATTRIBUTES = (Public, ); }; };
		D08FF270169A331A00743C6D /* RACGroupedSignal.h in Headers */ = {isa = PBXBuildFile; fileRef = 886F70281551CF920045D68B /* RACGroupedSignal.h */; settings = {ATTRIBUTES = (Public, ); }; };
		D08FF271169A331A00743C6D /* RACSubject.h in Headers */ = {isa = PBXBuildFile; fileRef = 880B9174150B09190008488E /* RACSubject.h */; settings = {ATTRIBUTES = (Public, ); }; };
		D08FF272169A331A00743C6D /* RACReplaySubject.h in Headers */ = {isa = PBXBuildFile; fileRef = 88D4AB3C1510F6C30011494F /* RACReplaySubject.h */; settings = {ATTRIBUTES = (Public, ); }; };
		D08FF273169A331A00743C6D /* RACBehaviorSubject.h in Headers */ = {isa = PBXBuildFile; fileRef = 883A84D81513964B006DB4C7 /* RACBehaviorSubject.h */; settings = {ATTRIBUTES = (Public, ); }; };
		D08FF274169A331A00743C6D /* RACDisposable.h in Headers */ = {isa = PBXBuildFile; fileRef = 883A84DD1513B5EC006DB4C7 /* RACDisposable.h */; settings = {ATTRIBUTES = (Public, ); }; };
		D08FF275169A331A00743C6D /* RACScopedDisposable.h in Headers */ = {isa = PBXBuildFile; fileRef = 884476E2152367D100958F44 /* RACScopedDisposable.h */; settings = {ATTRIBUTES = (Public, ); }; };
		D08FF276169A331A00743C6D /* RACCompoundDisposable.h in Headers */ = {isa = PBXBuildFile; fileRef = 881E86A01669304700667F7B /* RACCompoundDisposable.h */; settings = {ATTRIBUTES = (Public, ); }; };
		D08FF277169A331B00743C6D /* RACCommand.h in Headers */ = {isa = PBXBuildFile; fileRef = 882093E91501E6EE00796685 /* RACCommand.h */; settings = {ATTRIBUTES = (Public, ); }; };
		D08FF278169A331B00743C6D /* RACSequence.h in Headers */ = {isa = PBXBuildFile; fileRef = D0E967671641EF9C00FCFF06 /* RACSequence.h */; settings = {ATTRIBUTES = (Public, ); }; };
		D08FF27F169A331B00743C6D /* RACScheduler.h in Headers */ = {isa = PBXBuildFile; fileRef = 88E2C6B2153C771C00C7493C /* RACScheduler.h */; settings = {ATTRIBUTES = (Public, ); }; };
		D08FF280169A333400743C6D /* NSArray+RACSupport.h in Headers */ = {isa = PBXBuildFile; fileRef = D0E967571641EF9C00FCFF06 /* NSArray+RACSupport.h */; settings = {ATTRIBUTES = (Public, ); }; };
		D08FF281169A333400743C6D /* NSDictionary+RACSupport.h in Headers */ = {isa = PBXBuildFile; fileRef = D0E967591641EF9C00FCFF06 /* NSDictionary+RACSupport.h */; settings = {ATTRIBUTES = (Public, ); }; };
		D08FF282169A333400743C6D /* NSOrderedSet+RACSupport.h in Headers */ = {isa = PBXBuildFile; fileRef = D0E9675B1641EF9C00FCFF06 /* NSOrderedSet+RACSupport.h */; settings = {ATTRIBUTES = (Public, ); }; };
		D08FF283169A333400743C6D /* NSSet+RACSupport.h in Headers */ = {isa = PBXBuildFile; fileRef = D0E9675D1641EF9C00FCFF06 /* NSSet+RACSupport.h */; settings = {ATTRIBUTES = (Public, ); }; };
		D08FF285169A333400743C6D /* UIControl+RACSupport.h in Headers */ = {isa = PBXBuildFile; fileRef = 88F4425F153DC0450097B4C3 /* UIControl+RACSupport.h */; settings = {ATTRIBUTES = (Public, ); }; };
		D08FF286169A333400743C6D /* UITextField+RACSupport.h in Headers */ = {isa = PBXBuildFile; fileRef = 88F44264153DCAC50097B4C3 /* UITextField+RACSupport.h */; settings = {ATTRIBUTES = (Public, ); }; };
		D08FF287169A333400743C6D /* UITextView+RACSupport.h in Headers */ = {isa = PBXBuildFile; fileRef = A1FCC27215666AA3008C9686 /* UITextView+RACSupport.h */; settings = {ATTRIBUTES = (Public, ); }; };
		D08FF289169A333400743C6D /* NSObject+RACPropertySubscribing.h in Headers */ = {isa = PBXBuildFile; fileRef = 88CDF82C15008C0500163A9F /* NSObject+RACPropertySubscribing.h */; settings = {ATTRIBUTES = (Public, ); }; };
		D090767F17FBEADE00EB087A /* NSURLConnection+RACSupport.h in Headers */ = {isa = PBXBuildFile; fileRef = D090767D17FBEADE00EB087A /* NSURLConnection+RACSupport.h */; settings = {ATTRIBUTES = (Public, ); }; };
		D090768017FBEADE00EB087A /* NSURLConnection+RACSupport.h in Headers */ = {isa = PBXBuildFile; fileRef = D090767D17FBEADE00EB087A /* NSURLConnection+RACSupport.h */; settings = {ATTRIBUTES = (Public, ); }; };
		D090768117FBEADE00EB087A /* NSURLConnection+RACSupport.h in Headers */ = {isa = PBXBuildFile; fileRef = D090767D17FBEADE00EB087A /* NSURLConnection+RACSupport.h */; settings = {ATTRIBUTES = (Public, ); }; };
		D090768217FBEADE00EB087A /* NSURLConnection+RACSupport.m in Sources */ = {isa = PBXBuildFile; fileRef = D090767E17FBEADE00EB087A /* NSURLConnection+RACSupport.m */; };
		D090768317FBEADE00EB087A /* NSURLConnection+RACSupport.m in Sources */ = {isa = PBXBuildFile; fileRef = D090767E17FBEADE00EB087A /* NSURLConnection+RACSupport.m */; };
		D090768417FBEADE00EB087A /* NSURLConnection+RACSupport.m in Sources */ = {isa = PBXBuildFile; fileRef = D090767E17FBEADE00EB087A /* NSURLConnection+RACSupport.m */; };
		D090768A17FBECBF00EB087A /* NSURLConnectionRACSupportSpec.m in Sources */ = {isa = PBXBuildFile; fileRef = D090768917FBECBF00EB087A /* NSURLConnectionRACSupportSpec.m */; };
		D090768B17FBECBF00EB087A /* NSURLConnectionRACSupportSpec.m in Sources */ = {isa = PBXBuildFile; fileRef = D090768917FBECBF00EB087A /* NSURLConnectionRACSupportSpec.m */; };
		D090768D17FBED2E00EB087A /* test-data.json in Resources */ = {isa = PBXBuildFile; fileRef = D090768C17FBED2E00EB087A /* test-data.json */; };
		D090768E17FBED2E00EB087A /* test-data.json in Resources */ = {isa = PBXBuildFile; fileRef = D090768C17FBED2E00EB087A /* test-data.json */; };
		D094E44917775AF200906BF7 /* EXTKeyPathCoding.h in Headers */ = {isa = PBXBuildFile; fileRef = D094E44517775AF200906BF7 /* EXTKeyPathCoding.h */; settings = {ATTRIBUTES = (Public, ); }; };
		D094E44A17775AF200906BF7 /* EXTKeyPathCoding.h in Headers */ = {isa = PBXBuildFile; fileRef = D094E44517775AF200906BF7 /* EXTKeyPathCoding.h */; settings = {ATTRIBUTES = (Public, ); }; };
		D094E44B17775AF200906BF7 /* EXTScope.h in Headers */ = {isa = PBXBuildFile; fileRef = D094E44617775AF200906BF7 /* EXTScope.h */; settings = {ATTRIBUTES = (Public, ); }; };
		D094E44C17775AF200906BF7 /* EXTScope.h in Headers */ = {isa = PBXBuildFile; fileRef = D094E44617775AF200906BF7 /* EXTScope.h */; settings = {ATTRIBUTES = (Public, ); }; };
		D094E44F17775AF200906BF7 /* metamacros.h in Headers */ = {isa = PBXBuildFile; fileRef = D094E44817775AF200906BF7 /* metamacros.h */; settings = {ATTRIBUTES = (Public, ); }; };
		D094E45017775AF200906BF7 /* metamacros.h in Headers */ = {isa = PBXBuildFile; fileRef = D094E44817775AF200906BF7 /* metamacros.h */; settings = {ATTRIBUTES = (Public, ); }; };
		D0A0B01516EAA3D100C47593 /* NSText+RACSupport.h in Headers */ = {isa = PBXBuildFile; fileRef = D0A0B01316EAA3D100C47593 /* NSText+RACSupport.h */; settings = {ATTRIBUTES = (Public, ); }; };
		D0A0B01616EAA3D100C47593 /* NSText+RACSupport.m in Sources */ = {isa = PBXBuildFile; fileRef = D0A0B01416EAA3D100C47593 /* NSText+RACSupport.m */; };
		D0A0B01816EAA5CC00C47593 /* NSTextRACSupportSpec.m in Sources */ = {isa = PBXBuildFile; fileRef = D0A0B01716EAA5CC00C47593 /* NSTextRACSupportSpec.m */; };
		D0A0E226176A84DB007273ED /* RACDisposableSpec.m in Sources */ = {isa = PBXBuildFile; fileRef = D0A0E225176A84DA007273ED /* RACDisposableSpec.m */; };
		D0A0E227176A84DB007273ED /* RACDisposableSpec.m in Sources */ = {isa = PBXBuildFile; fileRef = D0A0E225176A84DA007273ED /* RACDisposableSpec.m */; };
		D0A318EA18285DDD00A99BAD /* RACLiveSubscriber.m in Sources */ = {isa = PBXBuildFile; fileRef = D0A318E618285DDD00A99BAD /* RACLiveSubscriber.m */; };
		D0A318EB18285DDD00A99BAD /* RACLiveSubscriber.m in Sources */ = {isa = PBXBuildFile; fileRef = D0A318E618285DDD00A99BAD /* RACLiveSubscriber.m */; };
		D0A318EC18285DDD00A99BAD /* RACLiveSubscriber.m in Sources */ = {isa = PBXBuildFile; fileRef = D0A318E618285DDD00A99BAD /* RACLiveSubscriber.m */; };
		D0BD34C5182B159500B324CB /* RACSignalGenerator.h in Headers */ = {isa = PBXBuildFile; fileRef = D0BD34C3182B159500B324CB /* RACSignalGenerator.h */; settings = {ATTRIBUTES = (Public, ); }; };
		D0BD34C6182B159500B324CB /* RACSignalGenerator.h in Headers */ = {isa = PBXBuildFile; fileRef = D0BD34C3182B159500B324CB /* RACSignalGenerator.h */; settings = {ATTRIBUTES = (Public, ); }; };
		D0BD34C7182B159500B324CB /* RACSignalGenerator.h in Headers */ = {isa = PBXBuildFile; fileRef = D0BD34C3182B159500B324CB /* RACSignalGenerator.h */; settings = {ATTRIBUTES = (Public, ); }; };
		D0BD34C8182B159500B324CB /* RACSignalGenerator.m in Sources */ = {isa = PBXBuildFile; fileRef = D0BD34C4182B159500B324CB /* RACSignalGenerator.m */; };
		D0BD34C9182B159500B324CB /* RACSignalGenerator.m in Sources */ = {isa = PBXBuildFile; fileRef = D0BD34C4182B159500B324CB /* RACSignalGenerator.m */; };
		D0BD34CA182B159500B324CB /* RACSignalGenerator.m in Sources */ = {isa = PBXBuildFile; fileRef = D0BD34C4182B159500B324CB /* RACSignalGenerator.m */; };
		D0BD34D6182B163E00B324CB /* RACDynamicSignalGenerator.m in Sources */ = {isa = PBXBuildFile; fileRef = D0BD34D2182B163E00B324CB /* RACDynamicSignalGenerator.m */; };
		D0BD34D7182B163E00B324CB /* RACDynamicSignalGenerator.m in Sources */ = {isa = PBXBuildFile; fileRef = D0BD34D2182B163E00B324CB /* RACDynamicSignalGenerator.m */; };
		D0BD34D8182B163E00B324CB /* RACDynamicSignalGenerator.m in Sources */ = {isa = PBXBuildFile; fileRef = D0BD34D2182B163E00B324CB /* RACDynamicSignalGenerator.m */; };
		D0C55CE217759559008CDDCA /* RACDelegateProxySpec.m in Sources */ = {isa = PBXBuildFile; fileRef = D0C55CE117759559008CDDCA /* RACDelegateProxySpec.m */; };
		D0C70EC616659333005AAD03 /* RACSubscriberExamples.m in Sources */ = {isa = PBXBuildFile; fileRef = D0C70EC516659333005AAD03 /* RACSubscriberExamples.m */; };
		D0C70EC8166595AD005AAD03 /* RACLiveSubscriberSpec.m in Sources */ = {isa = PBXBuildFile; fileRef = D0C70EC7166595AD005AAD03 /* RACLiveSubscriberSpec.m */; };
		D0C70F90164337A2007027B4 /* RACCollectionSupportSpec.m in Sources */ = {isa = PBXBuildFile; fileRef = D0C70F8F164337A2007027B4 /* RACCollectionSupportSpec.m */; };
		D0C70F93164337E3007027B4 /* RACSequenceExamples.m in Sources */ = {isa = PBXBuildFile; fileRef = D0C70F92164337E3007027B4 /* RACSequenceExamples.m */; };
		D0CCA3B918584AD40009499A /* RACAggregatingSignalGeneratorSpec.m in Sources */ = {isa = PBXBuildFile; fileRef = D0CCA3B818584AD40009499A /* RACAggregatingSignalGeneratorSpec.m */; };
		D0CCA3BA18584AD40009499A /* RACAggregatingSignalGeneratorSpec.m in Sources */ = {isa = PBXBuildFile; fileRef = D0CCA3B818584AD40009499A /* RACAggregatingSignalGeneratorSpec.m */; };
		D0D243BD1741FA13004359C6 /* NSObject+RACDescription.m in Sources */ = {isa = PBXBuildFile; fileRef = D0D243B61741FA0E004359C6 /* NSObject+RACDescription.m */; };
		D0D243BE1741FA13004359C6 /* NSObject+RACDescription.m in Sources */ = {isa = PBXBuildFile; fileRef = D0D243B61741FA0E004359C6 /* NSObject+RACDescription.m */; };
		D0D487011642550100DD7605 /* RACStream.h in Headers */ = {isa = PBXBuildFile; fileRef = D0D486FF1642550100DD7605 /* RACStream.h */; settings = {ATTRIBUTES = (Public, ); }; };
		D0D487031642550100DD7605 /* RACStream.m in Sources */ = {isa = PBXBuildFile; fileRef = D0D487001642550100DD7605 /* RACStream.m */; };
		D0D487041642550100DD7605 /* RACStream.m in Sources */ = {isa = PBXBuildFile; fileRef = D0D487001642550100DD7605 /* RACStream.m */; };
		D0D487061642651400DD7605 /* RACSequenceSpec.m in Sources */ = {isa = PBXBuildFile; fileRef = D0D487051642651400DD7605 /* RACSequenceSpec.m */; };
		D0D910D015F915BD00AD2DDA /* RACSignal+Operations.m in Sources */ = {isa = PBXBuildFile; fileRef = D0D910CD15F915BD00AD2DDA /* RACSignal+Operations.m */; };
		D0D910D115F915BD00AD2DDA /* RACSignal+Operations.m in Sources */ = {isa = PBXBuildFile; fileRef = D0D910CD15F915BD00AD2DDA /* RACSignal+Operations.m */; };
		D0DFBCCE15DD6D40009DADB3 /* RACBacktrace.m in Sources */ = {isa = PBXBuildFile; fileRef = D0DFBCCD15DD6D40009DADB3 /* RACBacktrace.m */; };
		D0DFBCCF15DD6D40009DADB3 /* RACBacktrace.m in Sources */ = {isa = PBXBuildFile; fileRef = D0DFBCCD15DD6D40009DADB3 /* RACBacktrace.m */; };
		D0DFBCD015DD70CC009DADB3 /* ReactiveCocoa.framework in Copy Frameworks */ = {isa = PBXBuildFile; fileRef = 88037F8315056328001A5B19 /* ReactiveCocoa.framework */; };
		D0E9676B1641EF9C00FCFF06 /* NSArray+RACSupport.h in Headers */ = {isa = PBXBuildFile; fileRef = D0E967571641EF9C00FCFF06 /* NSArray+RACSupport.h */; settings = {ATTRIBUTES = (Public, ); }; };
		D0E9676D1641EF9C00FCFF06 /* NSArray+RACSupport.m in Sources */ = {isa = PBXBuildFile; fileRef = D0E967581641EF9C00FCFF06 /* NSArray+RACSupport.m */; };
		D0E9676E1641EF9C00FCFF06 /* NSArray+RACSupport.m in Sources */ = {isa = PBXBuildFile; fileRef = D0E967581641EF9C00FCFF06 /* NSArray+RACSupport.m */; };
		D0E9676F1641EF9C00FCFF06 /* NSDictionary+RACSupport.h in Headers */ = {isa = PBXBuildFile; fileRef = D0E967591641EF9C00FCFF06 /* NSDictionary+RACSupport.h */; settings = {ATTRIBUTES = (Public, ); }; };
		D0E967711641EF9C00FCFF06 /* NSDictionary+RACSupport.m in Sources */ = {isa = PBXBuildFile; fileRef = D0E9675A1641EF9C00FCFF06 /* NSDictionary+RACSupport.m */; };
		D0E967721641EF9C00FCFF06 /* NSDictionary+RACSupport.m in Sources */ = {isa = PBXBuildFile; fileRef = D0E9675A1641EF9C00FCFF06 /* NSDictionary+RACSupport.m */; };
		D0E967731641EF9C00FCFF06 /* NSOrderedSet+RACSupport.h in Headers */ = {isa = PBXBuildFile; fileRef = D0E9675B1641EF9C00FCFF06 /* NSOrderedSet+RACSupport.h */; settings = {ATTRIBUTES = (Public, ); }; };
		D0E967751641EF9C00FCFF06 /* NSOrderedSet+RACSupport.m in Sources */ = {isa = PBXBuildFile; fileRef = D0E9675C1641EF9C00FCFF06 /* NSOrderedSet+RACSupport.m */; };
		D0E967761641EF9C00FCFF06 /* NSOrderedSet+RACSupport.m in Sources */ = {isa = PBXBuildFile; fileRef = D0E9675C1641EF9C00FCFF06 /* NSOrderedSet+RACSupport.m */; };
		D0E967771641EF9C00FCFF06 /* NSSet+RACSupport.h in Headers */ = {isa = PBXBuildFile; fileRef = D0E9675D1641EF9C00FCFF06 /* NSSet+RACSupport.h */; settings = {ATTRIBUTES = (Public, ); }; };
		D0E967791641EF9C00FCFF06 /* NSSet+RACSupport.m in Sources */ = {isa = PBXBuildFile; fileRef = D0E9675E1641EF9C00FCFF06 /* NSSet+RACSupport.m */; };
		D0E9677A1641EF9C00FCFF06 /* NSSet+RACSupport.m in Sources */ = {isa = PBXBuildFile; fileRef = D0E9675E1641EF9C00FCFF06 /* NSSet+RACSupport.m */; };
		D0E967811641EF9C00FCFF06 /* RACArraySequence.m in Sources */ = {isa = PBXBuildFile; fileRef = D0E967621641EF9C00FCFF06 /* RACArraySequence.m */; };
		D0E967821641EF9C00FCFF06 /* RACArraySequence.m in Sources */ = {isa = PBXBuildFile; fileRef = D0E967621641EF9C00FCFF06 /* RACArraySequence.m */; };
		D0E967851641EF9C00FCFF06 /* RACDynamicSequence.m in Sources */ = {isa = PBXBuildFile; fileRef = D0E967641641EF9C00FCFF06 /* RACDynamicSequence.m */; };
		D0E967861641EF9C00FCFF06 /* RACDynamicSequence.m in Sources */ = {isa = PBXBuildFile; fileRef = D0E967641641EF9C00FCFF06 /* RACDynamicSequence.m */; };
		D0E967891641EF9C00FCFF06 /* RACEmptySequence.m in Sources */ = {isa = PBXBuildFile; fileRef = D0E967661641EF9C00FCFF06 /* RACEmptySequence.m */; };
		D0E9678A1641EF9C00FCFF06 /* RACEmptySequence.m in Sources */ = {isa = PBXBuildFile; fileRef = D0E967661641EF9C00FCFF06 /* RACEmptySequence.m */; };
		D0E9678B1641EF9C00FCFF06 /* RACSequence.h in Headers */ = {isa = PBXBuildFile; fileRef = D0E967671641EF9C00FCFF06 /* RACSequence.h */; settings = {ATTRIBUTES = (Public, ); }; };
		D0E9678D1641EF9C00FCFF06 /* RACSequence.m in Sources */ = {isa = PBXBuildFile; fileRef = D0E967681641EF9C00FCFF06 /* RACSequence.m */; };
		D0E9678E1641EF9C00FCFF06 /* RACSequence.m in Sources */ = {isa = PBXBuildFile; fileRef = D0E967681641EF9C00FCFF06 /* RACSequence.m */; };
		D0E967911641EF9C00FCFF06 /* RACStringSequence.m in Sources */ = {isa = PBXBuildFile; fileRef = D0E9676A1641EF9C00FCFF06 /* RACStringSequence.m */; };
		D0E967921641EF9C00FCFF06 /* RACStringSequence.m in Sources */ = {isa = PBXBuildFile; fileRef = D0E9676A1641EF9C00FCFF06 /* RACStringSequence.m */; };
		D0EDE76716968AB10072A780 /* RACPropertySignalExamples.m in Sources */ = {isa = PBXBuildFile; fileRef = D0EDE76616968AB10072A780 /* RACPropertySignalExamples.m */; };
		D0EE284D164D906B006954A4 /* RACSignalSequence.m in Sources */ = {isa = PBXBuildFile; fileRef = D0EE284A164D906B006954A4 /* RACSignalSequence.m */; };
		D0EE284E164D906B006954A4 /* RACSignalSequence.m in Sources */ = {isa = PBXBuildFile; fileRef = D0EE284A164D906B006954A4 /* RACSignalSequence.m */; };
		D0F117C8179F0A95006CE68F /* libReactiveCocoa-iOS.a in Frameworks */ = {isa = PBXBuildFile; fileRef = 88F440AB153DAC820097B4C3 /* libReactiveCocoa-iOS.a */; };
		D0F117CC179F0B97006CE68F /* UITableViewCellRACSupportSpec.m in Sources */ = {isa = PBXBuildFile; fileRef = D0F117CB179F0B97006CE68F /* UITableViewCellRACSupportSpec.m */; };
/* End PBXBuildFile section */

/* Begin PBXContainerItemProxy section */
		1860F435177C91B500C7B3C9 /* PBXContainerItemProxy */ = {
			isa = PBXContainerItemProxy;
			containerPortal = 88CDF7B215000FCE00163A9F /* Project object */;
			proxyType = 1;
			remoteGlobalIDString = 1860F411177C91B500C7B3C9;
			remoteInfo = "ReactiveCocoa-iOS-UIKitTestHost";
		};
		1860F451177C960700C7B3C9 /* PBXContainerItemProxy */ = {
			isa = PBXContainerItemProxy;
			containerPortal = 8803805B15056AD7001A5B19 /* Specta.xcodeproj */;
			proxyType = 1;
			remoteGlobalIDString = E9B777A314BA294B00D8DC76;
			remoteInfo = "Specta-iOS";
		};
		1860F453177C960700C7B3C9 /* PBXContainerItemProxy */ = {
			isa = PBXContainerItemProxy;
			containerPortal = 8803804815056ACA001A5B19 /* Expecta.xcodeproj */;
			proxyType = 1;
			remoteGlobalIDString = E93067CD13B2E6D100EA26FF;
			remoteInfo = "Expecta-iOS";
		};
		88037FDA150564E9001A5B19 /* PBXContainerItemProxy */ = {
			isa = PBXContainerItemProxy;
			containerPortal = 88CDF7B215000FCE00163A9F /* Project object */;
			proxyType = 1;
			remoteGlobalIDString = 88037F8215056328001A5B19;
			remoteInfo = ReactiveCocoa;
		};
		8803805215056ACB001A5B19 /* PBXContainerItemProxy */ = {
			isa = PBXContainerItemProxy;
			containerPortal = 8803804815056ACA001A5B19 /* Expecta.xcodeproj */;
			proxyType = 2;
			remoteGlobalIDString = E9ACDF0C13B2DD520010F4D7;
			remoteInfo = Expecta;
		};
		8803805415056ACB001A5B19 /* PBXContainerItemProxy */ = {
			isa = PBXContainerItemProxy;
			containerPortal = 8803804815056ACA001A5B19 /* Expecta.xcodeproj */;
			proxyType = 2;
			remoteGlobalIDString = E93067CE13B2E6D100EA26FF;
			remoteInfo = "Expecta-iOS";
		};
		8803805615056ACB001A5B19 /* PBXContainerItemProxy */ = {
			isa = PBXContainerItemProxy;
			containerPortal = 8803804815056ACA001A5B19 /* Expecta.xcodeproj */;
			proxyType = 2;
			remoteGlobalIDString = E9ACDF1D13B2DD520010F4D7;
			remoteInfo = ExpectaTests;
		};
		8803805815056ACB001A5B19 /* PBXContainerItemProxy */ = {
			isa = PBXContainerItemProxy;
			containerPortal = 8803804815056ACA001A5B19 /* Expecta.xcodeproj */;
			proxyType = 2;
			remoteGlobalIDString = E93067DA13B2E6D100EA26FF;
			remoteInfo = "Expecta-iOSTests";
		};
		8803806515056AD7001A5B19 /* PBXContainerItemProxy */ = {
			isa = PBXContainerItemProxy;
			containerPortal = 8803805B15056AD7001A5B19 /* Specta.xcodeproj */;
			proxyType = 2;
			remoteGlobalIDString = E9D96A2614B6B8AB007D9521;
			remoteInfo = Specta;
		};
		8803806715056AD7001A5B19 /* PBXContainerItemProxy */ = {
			isa = PBXContainerItemProxy;
			containerPortal = 8803805B15056AD7001A5B19 /* Specta.xcodeproj */;
			proxyType = 2;
			remoteGlobalIDString = E9B777A414BA294B00D8DC76;
			remoteInfo = "Specta-iOS";
		};
		8803806915056AD7001A5B19 /* PBXContainerItemProxy */ = {
			isa = PBXContainerItemProxy;
			containerPortal = 8803805B15056AD7001A5B19 /* Specta.xcodeproj */;
			proxyType = 2;
			remoteGlobalIDString = E9D96A3A14B6B8AB007D9521;
			remoteInfo = SpectaTests;
		};
		8803806B15056AD7001A5B19 /* PBXContainerItemProxy */ = {
			isa = PBXContainerItemProxy;
			containerPortal = 8803805B15056AD7001A5B19 /* Specta.xcodeproj */;
			proxyType = 2;
			remoteGlobalIDString = E9B777B314BA294C00D8DC76;
			remoteInfo = "Specta-iOSTests";
		};
		8803806D15056B15001A5B19 /* PBXContainerItemProxy */ = {
			isa = PBXContainerItemProxy;
			containerPortal = 8803805B15056AD7001A5B19 /* Specta.xcodeproj */;
			proxyType = 1;
			remoteGlobalIDString = E9D96A2514B6B8AB007D9521;
			remoteInfo = Specta;
		};
		8803806F15056B1B001A5B19 /* PBXContainerItemProxy */ = {
			isa = PBXContainerItemProxy;
			containerPortal = 8803804815056ACA001A5B19 /* Expecta.xcodeproj */;
			proxyType = 1;
			remoteGlobalIDString = E9ACDF0B13B2DD520010F4D7;
			remoteInfo = Expecta;
		};
		D0ED9DB517501806003859A6 /* PBXContainerItemProxy */ = {
			isa = PBXContainerItemProxy;
			containerPortal = 88CDF7B215000FCE00163A9F /* Project object */;
			proxyType = 1;
			remoteGlobalIDString = 88F440AA153DAC820097B4C3;
			remoteInfo = "ReactiveCocoa-iOS";
		};
		D0ED9DBD1750180B003859A6 /* PBXContainerItemProxy */ = {
			isa = PBXContainerItemProxy;
			containerPortal = 8803805B15056AD7001A5B19 /* Specta.xcodeproj */;
			proxyType = 1;
			remoteGlobalIDString = E9B777A314BA294B00D8DC76;
			remoteInfo = "Specta-iOS";
		};
		D0ED9DBF1750180B003859A6 /* PBXContainerItemProxy */ = {
			isa = PBXContainerItemProxy;
			containerPortal = 8803804815056ACA001A5B19 /* Expecta.xcodeproj */;
			proxyType = 1;
			remoteGlobalIDString = E93067CD13B2E6D100EA26FF;
			remoteInfo = "Expecta-iOS";
		};
		D0F117C2179F0A91006CE68F /* PBXContainerItemProxy */ = {
			isa = PBXContainerItemProxy;
			containerPortal = 88CDF7B215000FCE00163A9F /* Project object */;
			proxyType = 1;
			remoteGlobalIDString = 88F440AA153DAC820097B4C3;
			remoteInfo = "ReactiveCocoa-iOS";
		};
/* End PBXContainerItemProxy section */

/* Begin PBXCopyFilesBuildPhase section */
		8820937F1501C94E00796685 /* Copy Frameworks */ = {
			isa = PBXCopyFilesBuildPhase;
			buildActionMask = 2147483647;
			dstPath = "";
			dstSubfolderSpec = 10;
			files = (
				D0DFBCD015DD70CC009DADB3 /* ReactiveCocoa.framework in Copy Frameworks */,
			);
			name = "Copy Frameworks";
			runOnlyForDeploymentPostprocessing = 0;
		};
/* End PBXCopyFilesBuildPhase section */

/* Begin PBXFileReference section */
		1668027817FE75E900C724B4 /* UICollectionReusableView+RACSupport.h */ = {isa = PBXFileReference; fileEncoding = 4; lastKnownFileType = sourcecode.c.h; path = "UICollectionReusableView+RACSupport.h"; sourceTree = "<group>"; };
		1668027917FE75E900C724B4 /* UICollectionReusableView+RACSupport.m */ = {isa = PBXFileReference; fileEncoding = 4; lastKnownFileType = sourcecode.c.objc; path = "UICollectionReusableView+RACSupport.m"; sourceTree = "<group>"; };
		1668028117FE774800C724B4 /* UICollectionReusableViewRACSupportSpec.m */ = {isa = PBXFileReference; fileEncoding = 4; lastKnownFileType = sourcecode.c.objc; path = UICollectionReusableViewRACSupportSpec.m; sourceTree = "<group>"; };
		1860F412177C91B500C7B3C9 /* ReactiveCocoa-iOS-UIKitTestHost.app */ = {isa = PBXFileReference; explicitFileType = wrapper.application; includeInIndex = 0; path = "ReactiveCocoa-iOS-UIKitTestHost.app"; sourceTree = BUILT_PRODUCTS_DIR; };
		1860F413177C91B500C7B3C9 /* UIKit.framework */ = {isa = PBXFileReference; lastKnownFileType = wrapper.framework; name = UIKit.framework; path = Library/Frameworks/UIKit.framework; sourceTree = DEVELOPER_DIR; };
		1860F415177C91B500C7B3C9 /* Foundation.framework */ = {isa = PBXFileReference; lastKnownFileType = wrapper.framework; name = Foundation.framework; path = Library/Frameworks/Foundation.framework; sourceTree = DEVELOPER_DIR; };
		1860F417177C91B500C7B3C9 /* CoreGraphics.framework */ = {isa = PBXFileReference; lastKnownFileType = wrapper.framework; name = CoreGraphics.framework; path = Library/Frameworks/CoreGraphics.framework; sourceTree = DEVELOPER_DIR; };
		1860F41B177C91B500C7B3C9 /* ReactiveCocoa-iOS-UIKitTestHost-Info.plist */ = {isa = PBXFileReference; lastKnownFileType = text.plist.xml; path = "ReactiveCocoa-iOS-UIKitTestHost-Info.plist"; sourceTree = "<group>"; };
		1860F41D177C91B500C7B3C9 /* en */ = {isa = PBXFileReference; lastKnownFileType = text.plist.strings; name = en; path = en.lproj/InfoPlist.strings; sourceTree = "<group>"; };
		1860F41F177C91B500C7B3C9 /* main.m */ = {isa = PBXFileReference; lastKnownFileType = sourcecode.c.objc; path = main.m; sourceTree = "<group>"; };
		1860F421177C91B500C7B3C9 /* ReactiveCocoa-iOS-UIKitTestHost-Prefix.pch */ = {isa = PBXFileReference; lastKnownFileType = sourcecode.c.h; path = "ReactiveCocoa-iOS-UIKitTestHost-Prefix.pch"; sourceTree = "<group>"; };
		1860F422177C91B500C7B3C9 /* RACAppDelegate.h */ = {isa = PBXFileReference; lastKnownFileType = sourcecode.c.h; path = RACAppDelegate.h; sourceTree = "<group>"; };
		1860F423177C91B500C7B3C9 /* RACAppDelegate.m */ = {isa = PBXFileReference; lastKnownFileType = sourcecode.c.objc; path = RACAppDelegate.m; sourceTree = "<group>"; };
		1860F425177C91B500C7B3C9 /* Default.png */ = {isa = PBXFileReference; lastKnownFileType = image.png; path = Default.png; sourceTree = "<group>"; };
		1860F427177C91B500C7B3C9 /* Default@2x.png */ = {isa = PBXFileReference; lastKnownFileType = image.png; path = "Default@2x.png"; sourceTree = "<group>"; };
		1860F429177C91B500C7B3C9 /* Default-568h@2x.png */ = {isa = PBXFileReference; lastKnownFileType = image.png; path = "Default-568h@2x.png"; sourceTree = "<group>"; };
		1860F430177C91B500C7B3C9 /* ReactiveCocoa-iOS-UIKitTestHostTests.octest */ = {isa = PBXFileReference; explicitFileType = wrapper.cfbundle; includeInIndex = 0; path = "ReactiveCocoa-iOS-UIKitTestHostTests.octest"; sourceTree = BUILT_PRODUCTS_DIR; };
		1860F431177C91B500C7B3C9 /* SenTestingKit.framework */ = {isa = PBXFileReference; lastKnownFileType = wrapper.framework; name = SenTestingKit.framework; path = Library/Frameworks/SenTestingKit.framework; sourceTree = DEVELOPER_DIR; };
		1860F43B177C91B500C7B3C9 /* en */ = {isa = PBXFileReference; lastKnownFileType = text.plist.strings; name = en; path = en.lproj/InfoPlist.strings; sourceTree = "<group>"; };
		1860F455177C96B200C7B3C9 /* ReactiveCocoa-iOS-UIKitTestHostTests-Info.plist */ = {isa = PBXFileReference; fileEncoding = 4; lastKnownFileType = text.plist.xml; name = "ReactiveCocoa-iOS-UIKitTestHostTests-Info.plist"; path = "ReactiveCocoaTests/UIKit/UIKitTests/ReactiveCocoa-iOS-UIKitTestHostTests-Info.plist"; sourceTree = SOURCE_ROOT; };
		1860F457177C972E00C7B3C9 /* ReactiveCocoa-iOS-UIKitTest-Prefix.pch */ = {isa = PBXFileReference; lastKnownFileType = sourcecode.c.h; name = "ReactiveCocoa-iOS-UIKitTest-Prefix.pch"; path = "ReactiveCocoaTests/UIKit/UIKitTests/ReactiveCocoa-iOS-UIKitTest-Prefix.pch"; sourceTree = SOURCE_ROOT; };
		1E89337F171647A5009071B0 /* NSObjectRACPropertySubscribingExamples.h */ = {isa = PBXFileReference; fileEncoding = 4; lastKnownFileType = sourcecode.c.h; path = NSObjectRACPropertySubscribingExamples.h; sourceTree = "<group>"; };
		1E893380171647A5009071B0 /* NSObjectRACPropertySubscribingExamples.m */ = {isa = PBXFileReference; fileEncoding = 4; lastKnownFileType = sourcecode.c.objc; path = NSObjectRACPropertySubscribingExamples.m; sourceTree = "<group>"; };
		1EC06B15173CB04000365258 /* UIGestureRecognizer+RACSupport.h */ = {isa = PBXFileReference; fileEncoding = 4; lastKnownFileType = sourcecode.c.h; path = "UIGestureRecognizer+RACSupport.h"; sourceTree = "<group>"; };
		1EC06B16173CB04000365258 /* UIGestureRecognizer+RACSupport.m */ = {isa = PBXFileReference; fileEncoding = 4; lastKnownFileType = sourcecode.c.objc; path = "UIGestureRecognizer+RACSupport.m"; sourceTree = "<group>"; };
		27A887C71703DB4F00040001 /* UIBarButtonItem+RACSupport.h */ = {isa = PBXFileReference; fileEncoding = 4; lastKnownFileType = sourcecode.c.h; path = "UIBarButtonItem+RACSupport.h"; sourceTree = "<group>"; };
		27A887C81703DB4F00040001 /* UIBarButtonItem+RACSupport.m */ = {isa = PBXFileReference; fileEncoding = 4; lastKnownFileType = sourcecode.c.objc; path = "UIBarButtonItem+RACSupport.m"; sourceTree = "<group>"; };
		554D9E5B181064E200F21262 /* UIRefreshControl+RACSupport.h */ = {isa = PBXFileReference; fileEncoding = 4; lastKnownFileType = sourcecode.c.h; path = "UIRefreshControl+RACSupport.h"; sourceTree = "<group>"; };
		554D9E5C181064E200F21262 /* UIRefreshControl+RACSupport.m */ = {isa = PBXFileReference; fileEncoding = 4; lastKnownFileType = sourcecode.c.objc; path = "UIRefreshControl+RACSupport.m"; sourceTree = "<group>"; };
		5564542318107275002BD2E4 /* UIRefreshControlRACSupportSpec.m */ = {isa = PBXFileReference; fileEncoding = 4; lastKnownFileType = sourcecode.c.objc; path = UIRefreshControlRACSupportSpec.m; sourceTree = "<group>"; };
		557A4B58177648C7008EF796 /* UIActionSheet+RACSupport.h */ = {isa = PBXFileReference; fileEncoding = 4; lastKnownFileType = sourcecode.c.h; path = "UIActionSheet+RACSupport.h"; sourceTree = "<group>"; };
		557A4B59177648C7008EF796 /* UIActionSheet+RACSupport.m */ = {isa = PBXFileReference; fileEncoding = 4; lastKnownFileType = sourcecode.c.objc; path = "UIActionSheet+RACSupport.m"; sourceTree = "<group>"; };
		5EE9A7911760D61300EAF5A2 /* UIButton+RACSupport.h */ = {isa = PBXFileReference; fileEncoding = 4; lastKnownFileType = sourcecode.c.h; path = "UIButton+RACSupport.h"; sourceTree = "<group>"; };
		5EE9A7921760D61300EAF5A2 /* UIButton+RACSupport.m */ = {isa = PBXFileReference; fileEncoding = 4; lastKnownFileType = sourcecode.c.objc; path = "UIButton+RACSupport.m"; sourceTree = "<group>"; };
		5F016DF217B10AA8002EEC69 /* UIControl+RACSupportPrivate.h */ = {isa = PBXFileReference; fileEncoding = 4; lastKnownFileType = sourcecode.c.h; path = "UIControl+RACSupportPrivate.h"; sourceTree = "<group>"; };
		5F016DF317B10AA8002EEC69 /* UIControl+RACSupportPrivate.m */ = {isa = PBXFileReference; fileEncoding = 4; lastKnownFileType = sourcecode.c.objc; path = "UIControl+RACSupportPrivate.m"; sourceTree = "<group>"; };
		5F2447AC167E87C50062180C /* RACKVOChannelSpec.m */ = {isa = PBXFileReference; fileEncoding = 4; lastKnownFileType = sourcecode.c.objc; path = RACKVOChannelSpec.m; sourceTree = "<group>"; };
		5F45A883168CFA3E00B58A2B /* RACKVOChannel.h */ = {isa = PBXFileReference; fileEncoding = 4; lastKnownFileType = sourcecode.c.h; path = RACKVOChannel.h; sourceTree = "<group>"; };
		5F45A884168CFA3E00B58A2B /* RACKVOChannel.m */ = {isa = PBXFileReference; fileEncoding = 4; lastKnownFileType = sourcecode.c.objc; path = RACKVOChannel.m; sourceTree = "<group>"; };
		5F6FE8511692568A00A8D7A6 /* RACChannel.h */ = {isa = PBXFileReference; fileEncoding = 4; lastKnownFileType = sourcecode.c.h; path = RACChannel.h; sourceTree = "<group>"; };
		5F6FE8521692568A00A8D7A6 /* RACChannel.m */ = {isa = PBXFileReference; fileEncoding = 4; lastKnownFileType = sourcecode.c.objc; path = RACChannel.m; sourceTree = "<group>"; };
		5F70B2AD17AB1829009AEDF9 /* UIDatePicker+RACSupport.h */ = {isa = PBXFileReference; fileEncoding = 4; lastKnownFileType = sourcecode.c.h; path = "UIDatePicker+RACSupport.h"; sourceTree = "<group>"; };
		5F70B2AE17AB1829009AEDF9 /* UIDatePicker+RACSupport.m */ = {isa = PBXFileReference; fileEncoding = 4; lastKnownFileType = sourcecode.c.objc; path = "UIDatePicker+RACSupport.m"; sourceTree = "<group>"; };
		5F70B2B617AB1856009AEDF9 /* UISegmentedControl+RACSupport.h */ = {isa = PBXFileReference; fileEncoding = 4; lastKnownFileType = sourcecode.c.h; path = "UISegmentedControl+RACSupport.h"; sourceTree = "<group>"; };
		5F70B2B717AB1856009AEDF9 /* UISegmentedControl+RACSupport.m */ = {isa = PBXFileReference; fileEncoding = 4; lastKnownFileType = sourcecode.c.objc; path = "UISegmentedControl+RACSupport.m"; sourceTree = "<group>"; };
		5F70B2B817AB1856009AEDF9 /* UISlider+RACSupport.h */ = {isa = PBXFileReference; fileEncoding = 4; lastKnownFileType = sourcecode.c.h; path = "UISlider+RACSupport.h"; sourceTree = "<group>"; };
		5F70B2B917AB1856009AEDF9 /* UISlider+RACSupport.m */ = {isa = PBXFileReference; fileEncoding = 4; lastKnownFileType = sourcecode.c.objc; path = "UISlider+RACSupport.m"; sourceTree = "<group>"; };
		5F70B2BA17AB1857009AEDF9 /* UIStepper+RACSupport.h */ = {isa = PBXFileReference; fileEncoding = 4; lastKnownFileType = sourcecode.c.h; path = "UIStepper+RACSupport.h"; sourceTree = "<group>"; };
		5F70B2BB17AB1857009AEDF9 /* UIStepper+RACSupport.m */ = {isa = PBXFileReference; fileEncoding = 4; lastKnownFileType = sourcecode.c.objc; path = "UIStepper+RACSupport.m"; sourceTree = "<group>"; };
		5F70B2BC17AB1857009AEDF9 /* UISwitch+RACSupport.h */ = {isa = PBXFileReference; fileEncoding = 4; lastKnownFileType = sourcecode.c.h; path = "UISwitch+RACSupport.h"; sourceTree = "<group>"; };
		5F70B2BD17AB1857009AEDF9 /* UISwitch+RACSupport.m */ = {isa = PBXFileReference; fileEncoding = 4; lastKnownFileType = sourcecode.c.objc; path = "UISwitch+RACSupport.m"; sourceTree = "<group>"; };
		5F773DE8169B46670023069D /* NSEnumerator+RACSupport.h */ = {isa = PBXFileReference; fileEncoding = 4; lastKnownFileType = sourcecode.c.h; path = "NSEnumerator+RACSupport.h"; sourceTree = "<group>"; };
		5F773DE9169B46670023069D /* NSEnumerator+RACSupport.m */ = {isa = PBXFileReference; fileEncoding = 4; lastKnownFileType = sourcecode.c.objc; path = "NSEnumerator+RACSupport.m"; sourceTree = "<group>"; };
		5F773DEF169B48830023069D /* NSEnumeratorRACSequenceAdditionsSpec.m */ = {isa = PBXFileReference; fileEncoding = 4; lastKnownFileType = sourcecode.c.objc; path = NSEnumeratorRACSequenceAdditionsSpec.m; sourceTree = "<group>"; };
		5F7EFECC168FBC4B0037E500 /* RACChannelExamples.h */ = {isa = PBXFileReference; fileEncoding = 4; lastKnownFileType = sourcecode.c.h; path = RACChannelExamples.h; sourceTree = "<group>"; };
		5F7EFECD168FBC4B0037E500 /* RACChannelExamples.m */ = {isa = PBXFileReference; fileEncoding = 4; lastKnownFileType = sourcecode.c.objc; path = RACChannelExamples.m; sourceTree = "<group>"; };
		5F7EFECE168FBC4B0037E500 /* RACChannelSpec.m */ = {isa = PBXFileReference; fileEncoding = 4; lastKnownFileType = sourcecode.c.objc; path = RACChannelSpec.m; sourceTree = "<group>"; };
		5F9743F51694A2460024EB82 /* RACEagerSequence.h */ = {isa = PBXFileReference; fileEncoding = 4; lastKnownFileType = sourcecode.c.h; path = RACEagerSequence.h; sourceTree = "<group>"; };
		5F9743F61694A2460024EB82 /* RACEagerSequence.m */ = {isa = PBXFileReference; fileEncoding = 4; lastKnownFileType = sourcecode.c.objc; path = RACEagerSequence.m; sourceTree = "<group>"; };
		5FAF5223174D4C2000CAC810 /* ReactiveCocoaTests-iOS.octest */ = {isa = PBXFileReference; explicitFileType = wrapper.cfbundle; includeInIndex = 0; path = "ReactiveCocoaTests-iOS.octest"; sourceTree = BUILT_PRODUCTS_DIR; };
		5FAF5261174D4D8E00CAC810 /* UIBarButtonItemRACSupportSpec.m */ = {isa = PBXFileReference; fileEncoding = 4; lastKnownFileType = sourcecode.c.objc; path = UIBarButtonItemRACSupportSpec.m; sourceTree = "<group>"; };
		5FAF5288174E9CD200CAC810 /* CoreGraphics.framework */ = {isa = PBXFileReference; lastKnownFileType = wrapper.framework; name = CoreGraphics.framework; path = Platforms/iPhoneOS.platform/Developer/SDKs/iPhoneOS6.1.sdk/System/Library/Frameworks/CoreGraphics.framework; sourceTree = DEVELOPER_DIR; };
		5FD7DC7B174F9EEB008710B4 /* UIKit.framework */ = {isa = PBXFileReference; lastKnownFileType = wrapper.framework; name = UIKit.framework; path = System/Library/Frameworks/UIKit.framework; sourceTree = SDKROOT; };
		5FDC35011736F54600792E52 /* NSString+RACKeyPathUtilities.h */ = {isa = PBXFileReference; fileEncoding = 4; lastKnownFileType = sourcecode.c.h; path = "NSString+RACKeyPathUtilities.h"; sourceTree = "<group>"; };
		5FDC35021736F54700792E52 /* NSString+RACKeyPathUtilities.m */ = {isa = PBXFileReference; fileEncoding = 4; lastKnownFileType = sourcecode.c.objc; path = "NSString+RACKeyPathUtilities.m"; sourceTree = "<group>"; };
		5FDC350E1736F81800792E52 /* NSStringRACKeyPathUtilitiesSpec.m */ = {isa = PBXFileReference; fileEncoding = 4; lastKnownFileType = sourcecode.c.objc; path = NSStringRACKeyPathUtilitiesSpec.m; sourceTree = "<group>"; };
		6E58405316F22D7500F588A6 /* NSObject+RACDeallocating.h */ = {isa = PBXFileReference; fileEncoding = 4; lastKnownFileType = sourcecode.c.h; path = "NSObject+RACDeallocating.h"; sourceTree = "<group>"; };
		6E58405416F22D7500F588A6 /* NSObject+RACDeallocating.m */ = {isa = PBXFileReference; fileEncoding = 4; lastKnownFileType = sourcecode.c.objc; path = "NSObject+RACDeallocating.m"; sourceTree = "<group>"; };
		6E58405E16F3414200F588A6 /* NSObjectRACDeallocatingSpec.m */ = {isa = PBXFileReference; fileEncoding = 4; lastKnownFileType = sourcecode.c.objc; path = NSObjectRACDeallocatingSpec.m; sourceTree = "<group>"; };
		8801E7501644BDE200A155FE /* NSObjectRACLiftingSpec.m */ = {isa = PBXFileReference; fileEncoding = 4; lastKnownFileType = sourcecode.c.objc; path = NSObjectRACLiftingSpec.m; sourceTree = "<group>"; };
		88037F8315056328001A5B19 /* ReactiveCocoa.framework */ = {isa = PBXFileReference; explicitFileType = wrapper.framework; includeInIndex = 0; path = ReactiveCocoa.framework; sourceTree = BUILT_PRODUCTS_DIR; };
		88037F8C15056328001A5B19 /* ReactiveCocoa.h */ = {isa = PBXFileReference; lastKnownFileType = sourcecode.c.h; path = ReactiveCocoa.h; sourceTree = "<group>"; };
		8803804815056ACA001A5B19 /* Expecta.xcodeproj */ = {isa = PBXFileReference; lastKnownFileType = "wrapper.pb-project"; name = Expecta.xcodeproj; path = ../../external/expecta/Expecta.xcodeproj; sourceTree = "<group>"; };
		8803805B15056AD7001A5B19 /* Specta.xcodeproj */ = {isa = PBXFileReference; lastKnownFileType = "wrapper.pb-project"; name = Specta.xcodeproj; path = ../../external/specta/Specta.xcodeproj; sourceTree = "<group>"; };
		880B9174150B09190008488E /* RACSubject.h */ = {isa = PBXFileReference; fileEncoding = 4; lastKnownFileType = sourcecode.c.h; path = RACSubject.h; sourceTree = "<group>"; };
		880B9175150B09190008488E /* RACSubject.m */ = {isa = PBXFileReference; fileEncoding = 4; lastKnownFileType = sourcecode.c.objc; path = RACSubject.m; sourceTree = "<group>"; };
		880D7A5816F7B351004A3361 /* NSObject+RACSelectorSignal.h */ = {isa = PBXFileReference; fileEncoding = 4; lastKnownFileType = sourcecode.c.h; path = "NSObject+RACSelectorSignal.h"; sourceTree = "<group>"; };
		880D7A5916F7B351004A3361 /* NSObject+RACSelectorSignal.m */ = {isa = PBXFileReference; fileEncoding = 4; lastKnownFileType = sourcecode.c.objc; path = "NSObject+RACSelectorSignal.m"; sourceTree = "<group>"; };
		880D7A6516F7BB1A004A3361 /* NSObjectRACSelectorSignalSpec.m */ = {isa = PBXFileReference; fileEncoding = 4; lastKnownFileType = sourcecode.c.objc; path = NSObjectRACSelectorSignalSpec.m; sourceTree = "<group>"; };
		880D7A6716F7BCC7004A3361 /* RACSubclassObject.h */ = {isa = PBXFileReference; fileEncoding = 4; lastKnownFileType = sourcecode.c.h; path = RACSubclassObject.h; sourceTree = "<group>"; };
		880D7A6816F7BCC7004A3361 /* RACSubclassObject.m */ = {isa = PBXFileReference; fileEncoding = 4; lastKnownFileType = sourcecode.c.objc; path = RACSubclassObject.m; sourceTree = "<group>"; };
		881B37CA152260BF0079220B /* RACUnit.h */ = {isa = PBXFileReference; fileEncoding = 4; lastKnownFileType = sourcecode.c.h; path = RACUnit.h; sourceTree = "<group>"; };
		881B37CB152260BF0079220B /* RACUnit.m */ = {isa = PBXFileReference; fileEncoding = 4; lastKnownFileType = sourcecode.c.objc; path = RACUnit.m; sourceTree = "<group>"; };
		881E86A01669304700667F7B /* RACCompoundDisposable.h */ = {isa = PBXFileReference; fileEncoding = 4; lastKnownFileType = sourcecode.c.h; path = RACCompoundDisposable.h; sourceTree = "<group>"; };
		881E86A11669304700667F7B /* RACCompoundDisposable.m */ = {isa = PBXFileReference; fileEncoding = 4; lastKnownFileType = sourcecode.c.objc; path = RACCompoundDisposable.m; sourceTree = "<group>"; };
		881E86B91669350B00667F7B /* RACCompoundDisposableSpec.m */ = {isa = PBXFileReference; fileEncoding = 4; lastKnownFileType = sourcecode.c.objc; path = RACCompoundDisposableSpec.m; sourceTree = "<group>"; };
		881E87AA16695C5600667F7B /* RACQueueScheduler.h */ = {isa = PBXFileReference; fileEncoding = 4; lastKnownFileType = sourcecode.c.h; path = RACQueueScheduler.h; sourceTree = "<group>"; };
		881E87AB16695C5600667F7B /* RACQueueScheduler.m */ = {isa = PBXFileReference; fileEncoding = 4; lastKnownFileType = sourcecode.c.objc; path = RACQueueScheduler.m; sourceTree = "<group>"; };
		881E87B016695EDF00667F7B /* RACImmediateScheduler.h */ = {isa = PBXFileReference; fileEncoding = 4; lastKnownFileType = sourcecode.c.h; path = RACImmediateScheduler.h; sourceTree = "<group>"; };
		881E87B116695EDF00667F7B /* RACImmediateScheduler.m */ = {isa = PBXFileReference; fileEncoding = 4; lastKnownFileType = sourcecode.c.objc; path = RACImmediateScheduler.m; sourceTree = "<group>"; };
		8820937B1501C8A600796685 /* RACSignalSpec.m */ = {isa = PBXFileReference; fileEncoding = 4; lastKnownFileType = sourcecode.c.objc; path = RACSignalSpec.m; sourceTree = "<group>"; };
		882093E61501E6CB00796685 /* NSControl+RACSupport.h */ = {isa = PBXFileReference; fileEncoding = 4; lastKnownFileType = sourcecode.c.h; path = "NSControl+RACSupport.h"; sourceTree = "<group>"; };
		882093E71501E6CB00796685 /* NSControl+RACSupport.m */ = {isa = PBXFileReference; fileEncoding = 4; lastKnownFileType = sourcecode.c.objc; path = "NSControl+RACSupport.m"; sourceTree = "<group>"; };
		882093E91501E6EE00796685 /* RACCommand.h */ = {isa = PBXFileReference; fileEncoding = 4; lastKnownFileType = sourcecode.c.h; lineEnding = 0; path = RACCommand.h; sourceTree = "<group>"; xcLanguageSpecificationIdentifier = xcode.lang.objcpp; };
		882093EA1501E6EE00796685 /* RACCommand.m */ = {isa = PBXFileReference; fileEncoding = 4; lastKnownFileType = sourcecode.c.objc; lineEnding = 0; path = RACCommand.m; sourceTree = "<group>"; xcLanguageSpecificationIdentifier = xcode.lang.objc; };
		882CCA1D15F1564D00937D6E /* RACCommandSpec.m */ = {isa = PBXFileReference; fileEncoding = 4; lastKnownFileType = sourcecode.c.objc; path = RACCommandSpec.m; sourceTree = "<group>"; };
		882D071717614FA7009EDA69 /* RACTargetQueueScheduler.h */ = {isa = PBXFileReference; fileEncoding = 4; lastKnownFileType = sourcecode.c.h; path = RACTargetQueueScheduler.h; sourceTree = "<group>"; };
		882D071817614FA7009EDA69 /* RACTargetQueueScheduler.m */ = {isa = PBXFileReference; fileEncoding = 4; lastKnownFileType = sourcecode.c.objc; path = RACTargetQueueScheduler.m; sourceTree = "<group>"; };
		882D07201761521B009EDA69 /* RACQueueScheduler+Subclass.h */ = {isa = PBXFileReference; lastKnownFileType = sourcecode.c.h; path = "RACQueueScheduler+Subclass.h"; sourceTree = "<group>"; };
		88302BFB1762A9E6003633BD /* RACTestExampleScheduler.h */ = {isa = PBXFileReference; fileEncoding = 4; lastKnownFileType = sourcecode.c.h; path = RACTestExampleScheduler.h; sourceTree = "<group>"; };
		88302BFC1762A9E6003633BD /* RACTestExampleScheduler.m */ = {isa = PBXFileReference; fileEncoding = 4; lastKnownFileType = sourcecode.c.objc; path = RACTestExampleScheduler.m; sourceTree = "<group>"; };
		88302C2D1762C180003633BD /* RACTargetQueueSchedulerSpec.m */ = {isa = PBXFileReference; fileEncoding = 4; lastKnownFileType = sourcecode.c.objc; path = RACTargetQueueSchedulerSpec.m; sourceTree = "<group>"; };
		8837EA1416A5A33300FC3CDF /* RACKVOTrampoline.h */ = {isa = PBXFileReference; fileEncoding = 4; lastKnownFileType = sourcecode.c.h; path = RACKVOTrampoline.h; sourceTree = "<group>"; };
		8837EA1516A5A33300FC3CDF /* RACKVOTrampoline.m */ = {isa = PBXFileReference; fileEncoding = 4; lastKnownFileType = sourcecode.c.objc; path = RACKVOTrampoline.m; sourceTree = "<group>"; };
		883A84D81513964B006DB4C7 /* RACBehaviorSubject.h */ = {isa = PBXFileReference; fileEncoding = 4; lastKnownFileType = sourcecode.c.h; path = RACBehaviorSubject.h; sourceTree = "<group>"; };
		883A84D91513964B006DB4C7 /* RACBehaviorSubject.m */ = {isa = PBXFileReference; fileEncoding = 4; lastKnownFileType = sourcecode.c.objc; lineEnding = 0; path = RACBehaviorSubject.m; sourceTree = "<group>"; xcLanguageSpecificationIdentifier = xcode.lang.objc; };
		883A84DD1513B5EC006DB4C7 /* RACDisposable.h */ = {isa = PBXFileReference; fileEncoding = 4; lastKnownFileType = sourcecode.c.h; path = RACDisposable.h; sourceTree = "<group>"; };
		883A84DE1513B5EC006DB4C7 /* RACDisposable.m */ = {isa = PBXFileReference; fileEncoding = 4; lastKnownFileType = sourcecode.c.objc; path = RACDisposable.m; sourceTree = "<group>"; };
		88442A321608A9AD00636B49 /* RACTestObject.h */ = {isa = PBXFileReference; fileEncoding = 4; lastKnownFileType = sourcecode.c.h; path = RACTestObject.h; sourceTree = "<group>"; };
		88442A331608A9AD00636B49 /* RACTestObject.m */ = {isa = PBXFileReference; fileEncoding = 4; lastKnownFileType = sourcecode.c.objc; path = RACTestObject.m; sourceTree = "<group>"; };
		88442C8716090C1500636B49 /* NSData+RACSupport.h */ = {isa = PBXFileReference; lastKnownFileType = sourcecode.c.h; path = "NSData+RACSupport.h"; sourceTree = "<group>"; };
		88442C8816090C1500636B49 /* NSData+RACSupport.m */ = {isa = PBXFileReference; lastKnownFileType = sourcecode.c.objc; path = "NSData+RACSupport.m"; sourceTree = "<group>"; };
		88442C8916090C1500636B49 /* NSFileHandle+RACSupport.h */ = {isa = PBXFileReference; lastKnownFileType = sourcecode.c.h; path = "NSFileHandle+RACSupport.h"; sourceTree = "<group>"; };
		88442C8A16090C1500636B49 /* NSFileHandle+RACSupport.m */ = {isa = PBXFileReference; lastKnownFileType = sourcecode.c.objc; path = "NSFileHandle+RACSupport.m"; sourceTree = "<group>"; };
		88442C8B16090C1500636B49 /* NSNotificationCenter+RACSupport.h */ = {isa = PBXFileReference; lastKnownFileType = sourcecode.c.h; path = "NSNotificationCenter+RACSupport.h"; sourceTree = "<group>"; };
		88442C8C16090C1500636B49 /* NSNotificationCenter+RACSupport.m */ = {isa = PBXFileReference; lastKnownFileType = sourcecode.c.objc; path = "NSNotificationCenter+RACSupport.m"; sourceTree = "<group>"; };
		88442C8D16090C1500636B49 /* NSString+RACSupport.h */ = {isa = PBXFileReference; lastKnownFileType = sourcecode.c.h; path = "NSString+RACSupport.h"; sourceTree = "<group>"; };
		88442C8E16090C1500636B49 /* NSString+RACSupport.m */ = {isa = PBXFileReference; lastKnownFileType = sourcecode.c.objc; path = "NSString+RACSupport.m"; sourceTree = "<group>"; };
		884476E2152367D100958F44 /* RACScopedDisposable.h */ = {isa = PBXFileReference; fileEncoding = 4; lastKnownFileType = sourcecode.c.h; path = RACScopedDisposable.h; sourceTree = "<group>"; };
		884476E3152367D100958F44 /* RACScopedDisposable.m */ = {isa = PBXFileReference; fileEncoding = 4; lastKnownFileType = sourcecode.c.objc; path = RACScopedDisposable.m; sourceTree = "<group>"; };
		884848B515F658B800B11BD0 /* NSControlRACSupportSpec.m */ = {isa = PBXFileReference; fileEncoding = 4; lastKnownFileType = sourcecode.c.objc; path = NSControlRACSupportSpec.m; sourceTree = "<group>"; };
		8851A38A16161D500050D47F /* NSObjectRACPropertySubscribingSpec.m */ = {isa = PBXFileReference; fileEncoding = 4; lastKnownFileType = sourcecode.c.objc; path = NSObjectRACPropertySubscribingSpec.m; sourceTree = "<group>"; };
		8857BB81152A27A9009804CC /* NSObject+RACKVOWrapper.h */ = {isa = PBXFileReference; fileEncoding = 4; lastKnownFileType = sourcecode.c.h; path = "NSObject+RACKVOWrapper.h"; sourceTree = "<group>"; };
		886678701518DCD800DE77EC /* NSObject+RACPropertySubscribing.m */ = {isa = PBXFileReference; fileEncoding = 4; lastKnownFileType = sourcecode.c.objc; path = "NSObject+RACPropertySubscribing.m"; sourceTree = "<group>"; };
		886CEACC163DE669007632D1 /* RACBlockTrampolineSpec.m */ = {isa = PBXFileReference; fileEncoding = 4; lastKnownFileType = sourcecode.c.objc; path = RACBlockTrampolineSpec.m; sourceTree = "<group>"; };
		886CEAE0163DE942007632D1 /* NSObject+RACLifting.h */ = {isa = PBXFileReference; fileEncoding = 4; lastKnownFileType = sourcecode.c.h; path = "NSObject+RACLifting.h"; sourceTree = "<group>"; };
		886CEAE1163DE942007632D1 /* NSObject+RACLifting.m */ = {isa = PBXFileReference; fileEncoding = 4; lastKnownFileType = sourcecode.c.objc; path = "NSObject+RACLifting.m"; sourceTree = "<group>"; };
		886D98581667C86D00F22541 /* RACScheduler+Private.h */ = {isa = PBXFileReference; lastKnownFileType = sourcecode.c.h; path = "RACScheduler+Private.h"; sourceTree = "<group>"; };
		886F70281551CF920045D68B /* RACGroupedSignal.h */ = {isa = PBXFileReference; fileEncoding = 4; lastKnownFileType = sourcecode.c.h; lineEnding = 0; path = RACGroupedSignal.h; sourceTree = "<group>"; xcLanguageSpecificationIdentifier = xcode.lang.objcpp; };
		886F70291551CF920045D68B /* RACGroupedSignal.m */ = {isa = PBXFileReference; fileEncoding = 4; lastKnownFileType = sourcecode.c.objc; path = RACGroupedSignal.m; sourceTree = "<group>"; };
		887ACDA5165878A7009190AD /* NSInvocation+RACTypeParsing.h */ = {isa = PBXFileReference; fileEncoding = 4; lastKnownFileType = sourcecode.c.h; path = "NSInvocation+RACTypeParsing.h"; sourceTree = "<group>"; };
		887ACDA6165878A7009190AD /* NSInvocation+RACTypeParsing.m */ = {isa = PBXFileReference; fileEncoding = 4; lastKnownFileType = sourcecode.c.objc; path = "NSInvocation+RACTypeParsing.m"; sourceTree = "<group>"; };
		888439A11634E10D00DED0DB /* RACBlockTrampoline.h */ = {isa = PBXFileReference; fileEncoding = 4; lastKnownFileType = sourcecode.c.h; path = RACBlockTrampoline.h; sourceTree = "<group>"; };
		888439A21634E10D00DED0DB /* RACBlockTrampoline.m */ = {isa = PBXFileReference; fileEncoding = 4; lastKnownFileType = sourcecode.c.objc; path = RACBlockTrampoline.m; sourceTree = "<group>"; };
		8884DD641756ACF600F6C379 /* RACSignalStartExamples.m */ = {isa = PBXFileReference; fileEncoding = 4; lastKnownFileType = sourcecode.c.objc; path = RACSignalStartExamples.m; sourceTree = "<group>"; };
		8884DD6A1756AD3600F6C379 /* RACSignalStartExamples.h */ = {isa = PBXFileReference; lastKnownFileType = sourcecode.c.h; path = RACSignalStartExamples.h; sourceTree = "<group>"; };
		88977C3D1512914A00A09EC5 /* RACSignal.m */ = {isa = PBXFileReference; fileEncoding = 4; lastKnownFileType = sourcecode.c.objc; path = RACSignal.m; sourceTree = "<group>"; };
		889D0A7F15974B2A00F833E3 /* RACSubjectSpec.m */ = {isa = PBXFileReference; fileEncoding = 4; lastKnownFileType = sourcecode.c.objc; path = RACSubjectSpec.m; sourceTree = "<group>"; };
		88B76F8C153726B00053EAE2 /* RACTuple.h */ = {isa = PBXFileReference; fileEncoding = 4; lastKnownFileType = sourcecode.c.h; path = RACTuple.h; sourceTree = "<group>"; };
		88B76F8D153726B00053EAE2 /* RACTuple.m */ = {isa = PBXFileReference; fileEncoding = 4; lastKnownFileType = sourcecode.c.objc; path = RACTuple.m; sourceTree = "<group>"; };
		88C5A0231692460A0045EF05 /* RACMulticastConnection.h */ = {isa = PBXFileReference; fileEncoding = 4; lastKnownFileType = sourcecode.c.h; path = RACMulticastConnection.h; sourceTree = "<group>"; };
		88C5A025169246140045EF05 /* RACMulticastConnection.m */ = {isa = PBXFileReference; fileEncoding = 4; lastKnownFileType = sourcecode.c.objc; path = RACMulticastConnection.m; sourceTree = "<group>"; };
		88C5A02816924BFC0045EF05 /* RACMulticastConnectionSpec.m */ = {isa = PBXFileReference; fileEncoding = 4; lastKnownFileType = sourcecode.c.objc; path = RACMulticastConnectionSpec.m; sourceTree = "<group>"; };
		88CDF7BF15000FCE00163A9F /* Cocoa.framework */ = {isa = PBXFileReference; lastKnownFileType = wrapper.framework; name = Cocoa.framework; path = System/Library/Frameworks/Cocoa.framework; sourceTree = SDKROOT; };
		88CDF7C315000FCE00163A9F /* CoreData.framework */ = {isa = PBXFileReference; lastKnownFileType = wrapper.framework; name = CoreData.framework; path = System/Library/Frameworks/CoreData.framework; sourceTree = SDKROOT; };
		88CDF7C415000FCE00163A9F /* Foundation.framework */ = {isa = PBXFileReference; lastKnownFileType = wrapper.framework; name = Foundation.framework; path = System/Library/Frameworks/Foundation.framework; sourceTree = SDKROOT; };
		88CDF7C715000FCE00163A9F /* ReactiveCocoa-Info.plist */ = {isa = PBXFileReference; lastKnownFileType = text.plist; path = "ReactiveCocoa-Info.plist"; sourceTree = "<group>"; };
		88CDF7C915000FCE00163A9F /* en */ = {isa = PBXFileReference; lastKnownFileType = text.plist.strings; name = en; path = en.lproj/InfoPlist.strings; sourceTree = "<group>"; };
		88CDF7CD15000FCE00163A9F /* ReactiveCocoa-Prefix.pch */ = {isa = PBXFileReference; lastKnownFileType = sourcecode.c.h; path = "ReactiveCocoa-Prefix.pch"; sourceTree = "<group>"; };
		88CDF7DC15000FCF00163A9F /* ReactiveCocoaTests.octest */ = {isa = PBXFileReference; explicitFileType = wrapper.cfbundle; includeInIndex = 0; path = ReactiveCocoaTests.octest; sourceTree = BUILT_PRODUCTS_DIR; };
		88CDF7DD15000FCF00163A9F /* SenTestingKit.framework */ = {isa = PBXFileReference; lastKnownFileType = wrapper.framework; name = SenTestingKit.framework; path = Library/Frameworks/SenTestingKit.framework; sourceTree = DEVELOPER_DIR; };
		88CDF7E415000FCF00163A9F /* ReactiveCocoaTests-Info.plist */ = {isa = PBXFileReference; lastKnownFileType = text.plist; path = "ReactiveCocoaTests-Info.plist"; sourceTree = "<group>"; };
		88CDF7E615000FCF00163A9F /* en */ = {isa = PBXFileReference; lastKnownFileType = text.plist.strings; name = en; path = en.lproj/InfoPlist.strings; sourceTree = "<group>"; };
		88CDF7FA150019CA00163A9F /* RACSubscriber.h */ = {isa = PBXFileReference; fileEncoding = 4; lastKnownFileType = sourcecode.c.h; path = RACSubscriber.h; sourceTree = "<group>"; };
		88CDF80415001CA800163A9F /* RACSignal.h */ = {isa = PBXFileReference; lastKnownFileType = sourcecode.c.h; path = RACSignal.h; sourceTree = "<group>"; };
		88CDF82915008BB900163A9F /* NSObject+RACKVOWrapper.m */ = {isa = PBXFileReference; fileEncoding = 4; lastKnownFileType = sourcecode.c.objc; path = "NSObject+RACKVOWrapper.m"; sourceTree = "<group>"; };
		88CDF82C15008C0500163A9F /* NSObject+RACPropertySubscribing.h */ = {isa = PBXFileReference; fileEncoding = 4; lastKnownFileType = sourcecode.c.h; lineEnding = 0; path = "NSObject+RACPropertySubscribing.h"; sourceTree = "<group>"; xcLanguageSpecificationIdentifier = xcode.lang.objcpp; };
		88D4AB3C1510F6C30011494F /* RACReplaySubject.h */ = {isa = PBXFileReference; fileEncoding = 4; lastKnownFileType = sourcecode.c.h; path = RACReplaySubject.h; sourceTree = "<group>"; };
		88D4AB3D1510F6C30011494F /* RACReplaySubject.m */ = {isa = PBXFileReference; fileEncoding = 4; lastKnownFileType = sourcecode.c.objc; lineEnding = 0; path = RACReplaySubject.m; sourceTree = "<group>"; xcLanguageSpecificationIdentifier = xcode.lang.objc; };
		88E2C6B2153C771C00C7493C /* RACScheduler.h */ = {isa = PBXFileReference; fileEncoding = 4; lastKnownFileType = sourcecode.c.h; path = RACScheduler.h; sourceTree = "<group>"; };
		88E2C6B3153C771C00C7493C /* RACScheduler.m */ = {isa = PBXFileReference; fileEncoding = 4; lastKnownFileType = sourcecode.c.objc; path = RACScheduler.m; sourceTree = "<group>"; };
		88F440AB153DAC820097B4C3 /* libReactiveCocoa-iOS.a */ = {isa = PBXFileReference; explicitFileType = archive.ar; includeInIndex = 0; path = "libReactiveCocoa-iOS.a"; sourceTree = BUILT_PRODUCTS_DIR; };
		88F440D1153DADEA0097B4C3 /* NSObject+RACAppKitBindings.h */ = {isa = PBXFileReference; fileEncoding = 4; lastKnownFileType = sourcecode.c.h; path = "NSObject+RACAppKitBindings.h"; sourceTree = "<group>"; };
		88F440D2153DADEA0097B4C3 /* NSObject+RACAppKitBindings.m */ = {isa = PBXFileReference; fileEncoding = 4; lastKnownFileType = sourcecode.c.objc; path = "NSObject+RACAppKitBindings.m"; sourceTree = "<group>"; };
		88F4425F153DC0450097B4C3 /* UIControl+RACSupport.h */ = {isa = PBXFileReference; fileEncoding = 4; lastKnownFileType = sourcecode.c.h; path = "UIControl+RACSupport.h"; sourceTree = "<group>"; };
		88F44260153DC0450097B4C3 /* UIControl+RACSupport.m */ = {isa = PBXFileReference; fileEncoding = 4; lastKnownFileType = sourcecode.c.objc; path = "UIControl+RACSupport.m"; sourceTree = "<group>"; };
		88F44264153DCAC50097B4C3 /* UITextField+RACSupport.h */ = {isa = PBXFileReference; fileEncoding = 4; lastKnownFileType = sourcecode.c.h; path = "UITextField+RACSupport.h"; sourceTree = "<group>"; };
		88F44265153DCAC50097B4C3 /* UITextField+RACSupport.m */ = {isa = PBXFileReference; fileEncoding = 4; lastKnownFileType = sourcecode.c.objc; path = "UITextField+RACSupport.m"; sourceTree = "<group>"; };
		88F5870515361C170084BD32 /* RACMulticastConnection+Private.h */ = {isa = PBXFileReference; fileEncoding = 4; lastKnownFileType = sourcecode.c.h; lineEnding = 0; path = "RACMulticastConnection+Private.h"; sourceTree = "<group>"; xcLanguageSpecificationIdentifier = xcode.lang.objcpp; };
		88FC735316114F9C00F8A774 /* RACSubscriptingAssignmentTrampoline.h */ = {isa = PBXFileReference; fileEncoding = 4; lastKnownFileType = sourcecode.c.h; path = RACSubscriptingAssignmentTrampoline.h; sourceTree = "<group>"; };
		88FC735416114F9C00F8A774 /* RACSubscriptingAssignmentTrampoline.m */ = {isa = PBXFileReference; fileEncoding = 4; lastKnownFileType = sourcecode.c.objc; path = RACSubscriptingAssignmentTrampoline.m; sourceTree = "<group>"; };
		88FC735A16114FFB00F8A774 /* RACSubscriptingAssignmentTrampolineSpec.m */ = {isa = PBXFileReference; fileEncoding = 4; lastKnownFileType = sourcecode.c.objc; path = RACSubscriptingAssignmentTrampolineSpec.m; sourceTree = "<group>"; };
		A1FCC27215666AA3008C9686 /* UITextView+RACSupport.h */ = {isa = PBXFileReference; fileEncoding = 4; lastKnownFileType = sourcecode.c.h; path = "UITextView+RACSupport.h"; sourceTree = "<group>"; };
		A1FCC27315666AA3008C9686 /* UITextView+RACSupport.m */ = {isa = PBXFileReference; fileEncoding = 4; lastKnownFileType = sourcecode.c.objc; path = "UITextView+RACSupport.m"; sourceTree = "<group>"; };
		A1FCC370156754A7008C9686 /* RACObjCRuntime.h */ = {isa = PBXFileReference; fileEncoding = 4; lastKnownFileType = sourcecode.c.h; path = RACObjCRuntime.h; sourceTree = "<group>"; };
		A1FCC371156754A7008C9686 /* RACObjCRuntime.m */ = {isa = PBXFileReference; fileEncoding = 4; lastKnownFileType = sourcecode.c.objc; path = RACObjCRuntime.m; sourceTree = "<group>"; };
		A1FCC3761567DED0008C9686 /* RACDelegateProxy.h */ = {isa = PBXFileReference; fileEncoding = 4; lastKnownFileType = sourcecode.c.h; path = RACDelegateProxy.h; sourceTree = "<group>"; };
		A1FCC3771567DED0008C9686 /* RACDelegateProxy.m */ = {isa = PBXFileReference; fileEncoding = 4; lastKnownFileType = sourcecode.c.objc; path = RACDelegateProxy.m; sourceTree = "<group>"; };
		AC65FD51176DECB1005ED22B /* UIAlertViewRACSupportSpec.m */ = {isa = PBXFileReference; fileEncoding = 4; lastKnownFileType = sourcecode.c.objc; path = UIAlertViewRACSupportSpec.m; sourceTree = "<group>"; };
		ACB0EAF11797DDD400942FFC /* UIAlertView+RACSupport.m */ = {isa = PBXFileReference; fileEncoding = 4; lastKnownFileType = sourcecode.c.objc; path = "UIAlertView+RACSupport.m"; sourceTree = "<group>"; };
		ACB0EAF21797DDD400942FFC /* UIAlertView+RACSupport.h */ = {isa = PBXFileReference; fileEncoding = 4; lastKnownFileType = sourcecode.c.h; path = "UIAlertView+RACSupport.h"; sourceTree = "<group>"; };
		D004BC9B177E1A2B00A5B8C5 /* UIActionSheetRACSupportSpec.m */ = {isa = PBXFileReference; fileEncoding = 4; lastKnownFileType = sourcecode.c.objc; name = UIActionSheetRACSupportSpec.m; path = ReactiveCocoaTests/UIActionSheetRACSupportSpec.m; sourceTree = SOURCE_ROOT; };
		D00753C61857E07A0073D289 /* RACAggregatingSignalGenerator.h */ = {isa = PBXFileReference; fileEncoding = 4; lastKnownFileType = sourcecode.c.h; path = RACAggregatingSignalGenerator.h; sourceTree = "<group>"; };
		D00753C71857E07A0073D289 /* RACAggregatingSignalGenerator.m */ = {isa = PBXFileReference; fileEncoding = 4; lastKnownFileType = sourcecode.c.objc; path = RACAggregatingSignalGenerator.m; sourceTree = "<group>"; };
		D00930771788AB7B00EE7E8B /* RACTestScheduler.h */ = {isa = PBXFileReference; fileEncoding = 4; lastKnownFileType = sourcecode.c.h; path = RACTestScheduler.h; sourceTree = "<group>"; };
		D00930781788AB7B00EE7E8B /* RACTestScheduler.m */ = {isa = PBXFileReference; fileEncoding = 4; lastKnownFileType = sourcecode.c.objc; path = RACTestScheduler.m; sourceTree = "<group>"; };
		D011F9CF1782AFD400EE7E38 /* NSObjectRACAppKitBindingsSpec.m */ = {isa = PBXFileReference; fileEncoding = 4; lastKnownFileType = sourcecode.c.objc; path = NSObjectRACAppKitBindingsSpec.m; sourceTree = "<group>"; };
		D013A3D41807B5ED0072B6CE /* RACErrorSignal.h */ = {isa = PBXFileReference; fileEncoding = 4; lastKnownFileType = sourcecode.c.h; path = RACErrorSignal.h; sourceTree = "<group>"; };
		D013A3D51807B5ED0072B6CE /* RACErrorSignal.m */ = {isa = PBXFileReference; fileEncoding = 4; lastKnownFileType = sourcecode.c.objc; path = RACErrorSignal.m; sourceTree = "<group>"; };
		D013A3DC1807B7450072B6CE /* RACEmptySignal.h */ = {isa = PBXFileReference; fileEncoding = 4; lastKnownFileType = sourcecode.c.h; path = RACEmptySignal.h; sourceTree = "<group>"; };
		D013A3DD1807B7450072B6CE /* RACEmptySignal.m */ = {isa = PBXFileReference; fileEncoding = 4; lastKnownFileType = sourcecode.c.objc; path = RACEmptySignal.m; sourceTree = "<group>"; };
		D013A3E41807B7C30072B6CE /* RACReturnSignal.h */ = {isa = PBXFileReference; fileEncoding = 4; lastKnownFileType = sourcecode.c.h; path = RACReturnSignal.h; sourceTree = "<group>"; };
		D013A3E51807B7C30072B6CE /* RACReturnSignal.m */ = {isa = PBXFileReference; fileEncoding = 4; lastKnownFileType = sourcecode.c.objc; path = RACReturnSignal.m; sourceTree = "<group>"; };
		D013A3ED1807B9690072B6CE /* RACDynamicSignal.h */ = {isa = PBXFileReference; fileEncoding = 4; lastKnownFileType = sourcecode.c.h; path = RACDynamicSignal.h; sourceTree = "<group>"; };
		D013A3EE1807B9690072B6CE /* RACDynamicSignal.m */ = {isa = PBXFileReference; fileEncoding = 4; lastKnownFileType = sourcecode.c.objc; path = RACDynamicSignal.m; sourceTree = "<group>"; };
		D01DB9AE166819B9003E8F7F /* ReactiveCocoaTests-Prefix.pch */ = {isa = PBXFileReference; fileEncoding = 4; lastKnownFileType = sourcecode.c.h; path = "ReactiveCocoaTests-Prefix.pch"; sourceTree = "<group>"; };
		D020F3DA17F6A3E40092BED2 /* RACCompoundDisposableProvider.d */ = {isa = PBXFileReference; fileEncoding = 4; lastKnownFileType = sourcecode.dtrace; path = RACCompoundDisposableProvider.d; sourceTree = "<group>"; };
		D02221611678910900DBD031 /* RACTupleSpec.m */ = {isa = PBXFileReference; fileEncoding = 4; lastKnownFileType = sourcecode.c.objc; path = RACTupleSpec.m; sourceTree = "<group>"; };
		D02538A115E2D7FB005BACB8 /* RACBacktrace.h */ = {isa = PBXFileReference; lastKnownFileType = sourcecode.c.h; path = RACBacktrace.h; sourceTree = "<group>"; };
		D028DB72179E53CB00D1042F /* RACSerialDisposable.h */ = {isa = PBXFileReference; fileEncoding = 4; lastKnownFileType = sourcecode.c.h; path = RACSerialDisposable.h; sourceTree = "<group>"; };
		D028DB73179E53CB00D1042F /* RACSerialDisposable.m */ = {isa = PBXFileReference; fileEncoding = 4; lastKnownFileType = sourcecode.c.objc; path = RACSerialDisposable.m; sourceTree = "<group>"; };
		D028DB7C179E591E00D1042F /* RACSerialDisposableSpec.m */ = {isa = PBXFileReference; fileEncoding = 4; lastKnownFileType = sourcecode.c.objc; path = RACSerialDisposableSpec.m; sourceTree = "<group>"; };
		D028DB85179E616700D1042F /* UITableViewCell+RACSupport.h */ = {isa = PBXFileReference; fileEncoding = 4; lastKnownFileType = sourcecode.c.h; path = "UITableViewCell+RACSupport.h"; sourceTree = "<group>"; };
		D028DB86179E616700D1042F /* UITableViewCell+RACSupport.m */ = {isa = PBXFileReference; fileEncoding = 4; lastKnownFileType = sourcecode.c.objc; path = "UITableViewCell+RACSupport.m"; sourceTree = "<group>"; };
		D02C7C8F1822D43000CB20D6 /* RACSchedulerSpec.m */ = {isa = PBXFileReference; fileEncoding = 4; lastKnownFileType = sourcecode.c.objc; path = RACSchedulerSpec.m; sourceTree = "<group>"; };
		D0307EDB1731AAE100D83211 /* RACTupleSequence.h */ = {isa = PBXFileReference; fileEncoding = 4; lastKnownFileType = sourcecode.c.h; path = RACTupleSequence.h; sourceTree = "<group>"; };
		D0307EDC1731AAE100D83211 /* RACTupleSequence.m */ = {isa = PBXFileReference; fileEncoding = 4; lastKnownFileType = sourcecode.c.objc; path = RACTupleSequence.m; sourceTree = "<group>"; };
		D03525D317E2EBC90099CBAB /* RACSignalProvider.d */ = {isa = PBXFileReference; explicitFileType = sourcecode.dtrace; fileEncoding = 4; path = RACSignalProvider.d; sourceTree = "<group>"; };
		D041376815D2281C004BBF80 /* RACKVOWrapperSpec.m */ = {isa = PBXFileReference; fileEncoding = 4; lastKnownFileType = sourcecode.c.objc; path = RACKVOWrapperSpec.m; sourceTree = "<group>"; };
		D0487AB1164314430085D890 /* RACStreamExamples.h */ = {isa = PBXFileReference; fileEncoding = 4; lastKnownFileType = sourcecode.c.h; path = RACStreamExamples.h; sourceTree = "<group>"; };
		D0487AB2164314430085D890 /* RACStreamExamples.m */ = {isa = PBXFileReference; fileEncoding = 4; lastKnownFileType = sourcecode.c.objc; path = RACStreamExamples.m; sourceTree = "<group>"; };
		D05AD39417F2D56F0080895B /* libReactiveCocoa-Mac.a */ = {isa = PBXFileReference; explicitFileType = archive.ar; includeInIndex = 0; path = "libReactiveCocoa-Mac.a"; sourceTree = BUILT_PRODUCTS_DIR; };
		D05AD39517F2D5700080895B /* Cocoa.framework */ = {isa = PBXFileReference; lastKnownFileType = wrapper.framework; name = Cocoa.framework; path = System/Library/Frameworks/Cocoa.framework; sourceTree = SDKROOT; };
		D05AD39717F2D5700080895B /* AppKit.framework */ = {isa = PBXFileReference; lastKnownFileType = wrapper.framework; name = AppKit.framework; path = System/Library/Frameworks/AppKit.framework; sourceTree = SDKROOT; };
		D05AD3A317F2D5700080895B /* XCTest.framework */ = {isa = PBXFileReference; lastKnownFileType = wrapper.framework; name = XCTest.framework; path = Library/Frameworks/XCTest.framework; sourceTree = DEVELOPER_DIR; };
		D05CE1C51840A2520015A2B0 /* RACDynamicSignalGeneratorSpec.m */ = {isa = PBXFileReference; fileEncoding = 4; lastKnownFileType = sourcecode.c.objc; path = RACDynamicSignalGeneratorSpec.m; sourceTree = "<group>"; };
		D05F9D3317984EC000FD7982 /* EXTRuntimeExtensions.h */ = {isa = PBXFileReference; fileEncoding = 4; lastKnownFileType = sourcecode.c.h; path = EXTRuntimeExtensions.h; sourceTree = "<group>"; };
		D05F9D3417984EC000FD7982 /* EXTRuntimeExtensions.m */ = {isa = PBXFileReference; fileEncoding = 4; lastKnownFileType = sourcecode.c.objc; path = EXTRuntimeExtensions.m; sourceTree = "<group>"; };
		D066C795176D262500C242D2 /* UIControlRACSupportSpec.m */ = {isa = PBXFileReference; fileEncoding = 4; lastKnownFileType = sourcecode.c.objc; path = UIControlRACSupportSpec.m; sourceTree = "<group>"; };
		D066C79B176D263D00C242D2 /* RACTestUIButton.h */ = {isa = PBXFileReference; fileEncoding = 4; lastKnownFileType = sourcecode.c.h; path = RACTestUIButton.h; sourceTree = "<group>"; };
		D066C79C176D263D00C242D2 /* RACTestUIButton.m */ = {isa = PBXFileReference; fileEncoding = 4; lastKnownFileType = sourcecode.c.objc; path = RACTestUIButton.m; sourceTree = "<group>"; };
		D0700F4B1672994D00D7CD30 /* NSNotificationCenterRACSupportSpec.m */ = {isa = PBXFileReference; fileEncoding = 4; lastKnownFileType = sourcecode.c.objc; path = NSNotificationCenterRACSupportSpec.m; sourceTree = "<group>"; };
		D07040511811D9490079D4DD /* RACDeprecated.h */ = {isa = PBXFileReference; fileEncoding = 4; lastKnownFileType = sourcecode.c.h; path = RACDeprecated.h; sourceTree = "<group>"; };
		D07200241788C57200987F70 /* RACTestSchedulerSpec.m */ = {isa = PBXFileReference; fileEncoding = 4; lastKnownFileType = sourcecode.c.objc; path = RACTestSchedulerSpec.m; sourceTree = "<group>"; };
		D077A16B169B740200057BB1 /* RACEvent.h */ = {isa = PBXFileReference; fileEncoding = 4; lastKnownFileType = sourcecode.c.h; path = RACEvent.h; sourceTree = "<group>"; };
		D077A16C169B740200057BB1 /* RACEvent.m */ = {isa = PBXFileReference; fileEncoding = 4; lastKnownFileType = sourcecode.c.objc; path = RACEvent.m; sourceTree = "<group>"; };
		D077A171169B79A900057BB1 /* RACEventSpec.m */ = {isa = PBXFileReference; fileEncoding = 4; lastKnownFileType = sourcecode.c.objc; path = RACEventSpec.m; sourceTree = "<group>"; };
		D07CD7141731BA3900DE2394 /* RACUnarySequence.h */ = {isa = PBXFileReference; fileEncoding = 4; lastKnownFileType = sourcecode.c.h; path = RACUnarySequence.h; sourceTree = "<group>"; };
		D07CD7151731BA3900DE2394 /* RACUnarySequence.m */ = {isa = PBXFileReference; fileEncoding = 4; lastKnownFileType = sourcecode.c.objc; path = RACUnarySequence.m; sourceTree = "<group>"; };
		D07E9489179DD21E00A6F609 /* RACStream+Private.h */ = {isa = PBXFileReference; lastKnownFileType = sourcecode.c.h; path = "RACStream+Private.h"; sourceTree = "<group>"; };
		D0870C6E16884A0600D0E11D /* RACBacktraceSpec.m */ = {isa = PBXFileReference; fileEncoding = 4; lastKnownFileType = sourcecode.c.objc; path = RACBacktraceSpec.m; sourceTree = "<group>"; };
		D090767D17FBEADE00EB087A /* NSURLConnection+RACSupport.h */ = {isa = PBXFileReference; fileEncoding = 4; lastKnownFileType = sourcecode.c.h; path = "NSURLConnection+RACSupport.h"; sourceTree = "<group>"; };
		D090767E17FBEADE00EB087A /* NSURLConnection+RACSupport.m */ = {isa = PBXFileReference; fileEncoding = 4; lastKnownFileType = sourcecode.c.objc; path = "NSURLConnection+RACSupport.m"; sourceTree = "<group>"; };
		D090768917FBECBF00EB087A /* NSURLConnectionRACSupportSpec.m */ = {isa = PBXFileReference; fileEncoding = 4; lastKnownFileType = sourcecode.c.objc; path = NSURLConnectionRACSupportSpec.m; sourceTree = "<group>"; };
		D090768C17FBED2E00EB087A /* test-data.json */ = {isa = PBXFileReference; fileEncoding = 4; lastKnownFileType = text.json; path = "test-data.json"; sourceTree = "<group>"; };
		D094E44517775AF200906BF7 /* EXTKeyPathCoding.h */ = {isa = PBXFileReference; fileEncoding = 4; lastKnownFileType = sourcecode.c.h; path = EXTKeyPathCoding.h; sourceTree = "<group>"; };
		D094E44617775AF200906BF7 /* EXTScope.h */ = {isa = PBXFileReference; fileEncoding = 4; lastKnownFileType = sourcecode.c.h; path = EXTScope.h; sourceTree = "<group>"; };
		D094E44817775AF200906BF7 /* metamacros.h */ = {isa = PBXFileReference; fileEncoding = 4; lastKnownFileType = sourcecode.c.h; path = metamacros.h; sourceTree = "<group>"; };
		D094E45317775B1000906BF7 /* Common.xcconfig */ = {isa = PBXFileReference; lastKnownFileType = text.xcconfig; path = Common.xcconfig; sourceTree = "<group>"; };
		D094E45517775B1000906BF7 /* Debug.xcconfig */ = {isa = PBXFileReference; lastKnownFileType = text.xcconfig; path = Debug.xcconfig; sourceTree = "<group>"; };
		D094E45617775B1000906BF7 /* Profile.xcconfig */ = {isa = PBXFileReference; lastKnownFileType = text.xcconfig; path = Profile.xcconfig; sourceTree = "<group>"; };
		D094E45717775B1000906BF7 /* Release.xcconfig */ = {isa = PBXFileReference; lastKnownFileType = text.xcconfig; path = Release.xcconfig; sourceTree = "<group>"; };
		D094E45817775B1000906BF7 /* Test.xcconfig */ = {isa = PBXFileReference; lastKnownFileType = text.xcconfig; path = Test.xcconfig; sourceTree = "<group>"; };
		D094E45A17775B1000906BF7 /* Application.xcconfig */ = {isa = PBXFileReference; lastKnownFileType = text.xcconfig; path = Application.xcconfig; sourceTree = "<group>"; };
		D094E45B17775B1000906BF7 /* StaticLibrary.xcconfig */ = {isa = PBXFileReference; lastKnownFileType = text.xcconfig; path = StaticLibrary.xcconfig; sourceTree = "<group>"; };
		D094E45D17775B1000906BF7 /* iOS-Application.xcconfig */ = {isa = PBXFileReference; lastKnownFileType = text.xcconfig; path = "iOS-Application.xcconfig"; sourceTree = "<group>"; };
		D094E45E17775B1000906BF7 /* iOS-Base.xcconfig */ = {isa = PBXFileReference; lastKnownFileType = text.xcconfig; path = "iOS-Base.xcconfig"; sourceTree = "<group>"; };
		D094E45F17775B1000906BF7 /* iOS-StaticLibrary.xcconfig */ = {isa = PBXFileReference; lastKnownFileType = text.xcconfig; path = "iOS-StaticLibrary.xcconfig"; sourceTree = "<group>"; };
		D094E46117775B1000906BF7 /* Mac-Application.xcconfig */ = {isa = PBXFileReference; lastKnownFileType = text.xcconfig; path = "Mac-Application.xcconfig"; sourceTree = "<group>"; };
		D094E46217775B1000906BF7 /* Mac-Base.xcconfig */ = {isa = PBXFileReference; lastKnownFileType = text.xcconfig; path = "Mac-Base.xcconfig"; sourceTree = "<group>"; };
		D094E46317775B1000906BF7 /* Mac-DynamicLibrary.xcconfig */ = {isa = PBXFileReference; lastKnownFileType = text.xcconfig; path = "Mac-DynamicLibrary.xcconfig"; sourceTree = "<group>"; };
		D094E46417775B1000906BF7 /* Mac-Framework.xcconfig */ = {isa = PBXFileReference; lastKnownFileType = text.xcconfig; path = "Mac-Framework.xcconfig"; sourceTree = "<group>"; };
		D094E46517775B1000906BF7 /* Mac-StaticLibrary.xcconfig */ = {isa = PBXFileReference; lastKnownFileType = text.xcconfig; path = "Mac-StaticLibrary.xcconfig"; sourceTree = "<group>"; };
		D094E46617775B1000906BF7 /* README.md */ = {isa = PBXFileReference; lastKnownFileType = text; path = README.md; sourceTree = "<group>"; };
		D0A0B01316EAA3D100C47593 /* NSText+RACSupport.h */ = {isa = PBXFileReference; fileEncoding = 4; lastKnownFileType = sourcecode.c.h; path = "NSText+RACSupport.h"; sourceTree = "<group>"; };
		D0A0B01416EAA3D100C47593 /* NSText+RACSupport.m */ = {isa = PBXFileReference; fileEncoding = 4; lastKnownFileType = sourcecode.c.objc; path = "NSText+RACSupport.m"; sourceTree = "<group>"; };
		D0A0B01716EAA5CC00C47593 /* NSTextRACSupportSpec.m */ = {isa = PBXFileReference; fileEncoding = 4; lastKnownFileType = sourcecode.c.objc; path = NSTextRACSupportSpec.m; sourceTree = "<group>"; };
		D0A0E225176A84DA007273ED /* RACDisposableSpec.m */ = {isa = PBXFileReference; fileEncoding = 4; lastKnownFileType = sourcecode.c.objc; path = RACDisposableSpec.m; sourceTree = "<group>"; };
		D0A318E518285DDD00A99BAD /* RACLiveSubscriber.h */ = {isa = PBXFileReference; fileEncoding = 4; lastKnownFileType = sourcecode.c.h; path = RACLiveSubscriber.h; sourceTree = "<group>"; };
		D0A318E618285DDD00A99BAD /* RACLiveSubscriber.m */ = {isa = PBXFileReference; fileEncoding = 4; lastKnownFileType = sourcecode.c.objc; path = RACLiveSubscriber.m; sourceTree = "<group>"; };
		D0A318F1182864BF00A99BAD /* RACSignal+Private.h */ = {isa = PBXFileReference; lastKnownFileType = sourcecode.c.h; path = "RACSignal+Private.h"; sourceTree = "<group>"; };
		D0BD34C3182B159500B324CB /* RACSignalGenerator.h */ = {isa = PBXFileReference; fileEncoding = 4; lastKnownFileType = sourcecode.c.h; path = RACSignalGenerator.h; sourceTree = "<group>"; };
		D0BD34C4182B159500B324CB /* RACSignalGenerator.m */ = {isa = PBXFileReference; fileEncoding = 4; lastKnownFileType = sourcecode.c.objc; path = RACSignalGenerator.m; sourceTree = "<group>"; };
		D0BD34D1182B163E00B324CB /* RACDynamicSignalGenerator.h */ = {isa = PBXFileReference; fileEncoding = 4; lastKnownFileType = sourcecode.c.h; path = RACDynamicSignalGenerator.h; sourceTree = "<group>"; };
		D0BD34D2182B163E00B324CB /* RACDynamicSignalGenerator.m */ = {isa = PBXFileReference; fileEncoding = 4; lastKnownFileType = sourcecode.c.objc; path = RACDynamicSignalGenerator.m; sourceTree = "<group>"; };
		D0C55CD817758A73008CDDCA /* UITextFieldRACSupportSpec.m */ = {isa = PBXFileReference; fileEncoding = 4; lastKnownFileType = sourcecode.c.objc; path = UITextFieldRACSupportSpec.m; sourceTree = "<group>"; };
		D0C55CDE17758C2A008CDDCA /* UITextViewRACSupportSpec.m */ = {isa = PBXFileReference; fileEncoding = 4; lastKnownFileType = sourcecode.c.objc; path = UITextViewRACSupportSpec.m; sourceTree = "<group>"; };
		D0C55CE117759559008CDDCA /* RACDelegateProxySpec.m */ = {isa = PBXFileReference; fileEncoding = 4; lastKnownFileType = sourcecode.c.objc; path = RACDelegateProxySpec.m; sourceTree = "<group>"; };
		D0C70EC416659333005AAD03 /* RACSubscriberExamples.h */ = {isa = PBXFileReference; fileEncoding = 4; lastKnownFileType = sourcecode.c.h; path = RACSubscriberExamples.h; sourceTree = "<group>"; };
		D0C70EC516659333005AAD03 /* RACSubscriberExamples.m */ = {isa = PBXFileReference; fileEncoding = 4; lastKnownFileType = sourcecode.c.objc; path = RACSubscriberExamples.m; sourceTree = "<group>"; };
		D0C70EC7166595AD005AAD03 /* RACLiveSubscriberSpec.m */ = {isa = PBXFileReference; fileEncoding = 4; lastKnownFileType = sourcecode.c.objc; path = RACLiveSubscriberSpec.m; sourceTree = "<group>"; };
		D0C70F8F164337A2007027B4 /* RACCollectionSupportSpec.m */ = {isa = PBXFileReference; fileEncoding = 4; lastKnownFileType = sourcecode.c.objc; path = RACCollectionSupportSpec.m; sourceTree = "<group>"; };
		D0C70F91164337E3007027B4 /* RACSequenceExamples.h */ = {isa = PBXFileReference; fileEncoding = 4; lastKnownFileType = sourcecode.c.h; path = RACSequenceExamples.h; sourceTree = "<group>"; };
		D0C70F92164337E3007027B4 /* RACSequenceExamples.m */ = {isa = PBXFileReference; fileEncoding = 4; lastKnownFileType = sourcecode.c.objc; path = RACSequenceExamples.m; sourceTree = "<group>"; };
		D0CCA3B818584AD40009499A /* RACAggregatingSignalGeneratorSpec.m */ = {isa = PBXFileReference; fileEncoding = 4; lastKnownFileType = sourcecode.c.objc; path = RACAggregatingSignalGeneratorSpec.m; sourceTree = "<group>"; };
		D0D243B51741FA0E004359C6 /* NSObject+RACDescription.h */ = {isa = PBXFileReference; lastKnownFileType = sourcecode.c.h; path = "NSObject+RACDescription.h"; sourceTree = "<group>"; };
		D0D243B61741FA0E004359C6 /* NSObject+RACDescription.m */ = {isa = PBXFileReference; lastKnownFileType = sourcecode.c.objc; path = "NSObject+RACDescription.m"; sourceTree = "<group>"; };
		D0D486FF1642550100DD7605 /* RACStream.h */ = {isa = PBXFileReference; fileEncoding = 4; lastKnownFileType = sourcecode.c.h; path = RACStream.h; sourceTree = "<group>"; };
		D0D487001642550100DD7605 /* RACStream.m */ = {isa = PBXFileReference; fileEncoding = 4; lastKnownFileType = sourcecode.c.objc; path = RACStream.m; sourceTree = "<group>"; };
		D0D487051642651400DD7605 /* RACSequenceSpec.m */ = {isa = PBXFileReference; fileEncoding = 4; lastKnownFileType = sourcecode.c.objc; path = RACSequenceSpec.m; sourceTree = "<group>"; };
		D0D910CC15F915BD00AD2DDA /* RACSignal+Operations.h */ = {isa = PBXFileReference; fileEncoding = 4; lastKnownFileType = sourcecode.c.h; path = "RACSignal+Operations.h"; sourceTree = "<group>"; };
		D0D910CD15F915BD00AD2DDA /* RACSignal+Operations.m */ = {isa = PBXFileReference; fileEncoding = 4; lastKnownFileType = sourcecode.c.objc; path = "RACSignal+Operations.m"; sourceTree = "<group>"; };
		D0DFBCCD15DD6D40009DADB3 /* RACBacktrace.m */ = {isa = PBXFileReference; fileEncoding = 4; lastKnownFileType = sourcecode.c.objc; path = RACBacktrace.m; sourceTree = "<group>"; };
		D0E967571641EF9C00FCFF06 /* NSArray+RACSupport.h */ = {isa = PBXFileReference; fileEncoding = 4; lastKnownFileType = sourcecode.c.h; path = "NSArray+RACSupport.h"; sourceTree = "<group>"; };
		D0E967581641EF9C00FCFF06 /* NSArray+RACSupport.m */ = {isa = PBXFileReference; fileEncoding = 4; lastKnownFileType = sourcecode.c.objc; path = "NSArray+RACSupport.m"; sourceTree = "<group>"; };
		D0E967591641EF9C00FCFF06 /* NSDictionary+RACSupport.h */ = {isa = PBXFileReference; fileEncoding = 4; lastKnownFileType = sourcecode.c.h; path = "NSDictionary+RACSupport.h"; sourceTree = "<group>"; };
		D0E9675A1641EF9C00FCFF06 /* NSDictionary+RACSupport.m */ = {isa = PBXFileReference; fileEncoding = 4; lastKnownFileType = sourcecode.c.objc; path = "NSDictionary+RACSupport.m"; sourceTree = "<group>"; };
		D0E9675B1641EF9C00FCFF06 /* NSOrderedSet+RACSupport.h */ = {isa = PBXFileReference; fileEncoding = 4; lastKnownFileType = sourcecode.c.h; path = "NSOrderedSet+RACSupport.h"; sourceTree = "<group>"; };
		D0E9675C1641EF9C00FCFF06 /* NSOrderedSet+RACSupport.m */ = {isa = PBXFileReference; fileEncoding = 4; lastKnownFileType = sourcecode.c.objc; path = "NSOrderedSet+RACSupport.m"; sourceTree = "<group>"; };
		D0E9675D1641EF9C00FCFF06 /* NSSet+RACSupport.h */ = {isa = PBXFileReference; fileEncoding = 4; lastKnownFileType = sourcecode.c.h; path = "NSSet+RACSupport.h"; sourceTree = "<group>"; };
		D0E9675E1641EF9C00FCFF06 /* NSSet+RACSupport.m */ = {isa = PBXFileReference; fileEncoding = 4; lastKnownFileType = sourcecode.c.objc; path = "NSSet+RACSupport.m"; sourceTree = "<group>"; };
		D0E967611641EF9C00FCFF06 /* RACArraySequence.h */ = {isa = PBXFileReference; fileEncoding = 4; lastKnownFileType = sourcecode.c.h; path = RACArraySequence.h; sourceTree = "<group>"; };
		D0E967621641EF9C00FCFF06 /* RACArraySequence.m */ = {isa = PBXFileReference; fileEncoding = 4; lastKnownFileType = sourcecode.c.objc; path = RACArraySequence.m; sourceTree = "<group>"; };
		D0E967631641EF9C00FCFF06 /* RACDynamicSequence.h */ = {isa = PBXFileReference; fileEncoding = 4; lastKnownFileType = sourcecode.c.h; path = RACDynamicSequence.h; sourceTree = "<group>"; };
		D0E967641641EF9C00FCFF06 /* RACDynamicSequence.m */ = {isa = PBXFileReference; fileEncoding = 4; lastKnownFileType = sourcecode.c.objc; path = RACDynamicSequence.m; sourceTree = "<group>"; };
		D0E967651641EF9C00FCFF06 /* RACEmptySequence.h */ = {isa = PBXFileReference; fileEncoding = 4; lastKnownFileType = sourcecode.c.h; path = RACEmptySequence.h; sourceTree = "<group>"; };
		D0E967661641EF9C00FCFF06 /* RACEmptySequence.m */ = {isa = PBXFileReference; fileEncoding = 4; lastKnownFileType = sourcecode.c.objc; path = RACEmptySequence.m; sourceTree = "<group>"; };
		D0E967671641EF9C00FCFF06 /* RACSequence.h */ = {isa = PBXFileReference; fileEncoding = 4; lastKnownFileType = sourcecode.c.h; lineEnding = 0; path = RACSequence.h; sourceTree = "<group>"; xcLanguageSpecificationIdentifier = xcode.lang.objcpp; };
		D0E967681641EF9C00FCFF06 /* RACSequence.m */ = {isa = PBXFileReference; fileEncoding = 4; lastKnownFileType = sourcecode.c.objc; path = RACSequence.m; sourceTree = "<group>"; };
		D0E967691641EF9C00FCFF06 /* RACStringSequence.h */ = {isa = PBXFileReference; fileEncoding = 4; lastKnownFileType = sourcecode.c.h; path = RACStringSequence.h; sourceTree = "<group>"; };
		D0E9676A1641EF9C00FCFF06 /* RACStringSequence.m */ = {isa = PBXFileReference; fileEncoding = 4; lastKnownFileType = sourcecode.c.objc; path = RACStringSequence.m; sourceTree = "<group>"; };
		D0EDE76516968AB10072A780 /* RACPropertySignalExamples.h */ = {isa = PBXFileReference; fileEncoding = 4; lastKnownFileType = sourcecode.c.h; path = RACPropertySignalExamples.h; sourceTree = "<group>"; };
		D0EDE76616968AB10072A780 /* RACPropertySignalExamples.m */ = {isa = PBXFileReference; fileEncoding = 4; lastKnownFileType = sourcecode.c.objc; path = RACPropertySignalExamples.m; sourceTree = "<group>"; };
		D0EE2849164D906B006954A4 /* RACSignalSequence.h */ = {isa = PBXFileReference; fileEncoding = 4; lastKnownFileType = sourcecode.c.h; path = RACSignalSequence.h; sourceTree = "<group>"; };
		D0EE284A164D906B006954A4 /* RACSignalSequence.m */ = {isa = PBXFileReference; fileEncoding = 4; lastKnownFileType = sourcecode.c.objc; path = RACSignalSequence.m; sourceTree = "<group>"; };
		D0F117CB179F0B97006CE68F /* UITableViewCellRACSupportSpec.m */ = {isa = PBXFileReference; fileEncoding = 4; lastKnownFileType = sourcecode.c.objc; path = UITableViewCellRACSupportSpec.m; sourceTree = "<group>"; };
/* End PBXFileReference section */

/* Begin PBXFrameworksBuildPhase section */
		1860F40F177C91B500C7B3C9 /* Frameworks */ = {
			isa = PBXFrameworksBuildPhase;
			buildActionMask = 2147483647;
			files = (
				D0F117C8179F0A95006CE68F /* libReactiveCocoa-iOS.a in Frameworks */,
				1860F414177C91B500C7B3C9 /* UIKit.framework in Frameworks */,
				1860F416177C91B500C7B3C9 /* Foundation.framework in Frameworks */,
				1860F418177C91B500C7B3C9 /* CoreGraphics.framework in Frameworks */,
			);
			runOnlyForDeploymentPostprocessing = 0;
		};
		1860F42C177C91B500C7B3C9 /* Frameworks */ = {
			isa = PBXFrameworksBuildPhase;
			buildActionMask = 2147483647;
			files = (
				D004BC9D177E1D5900A5B8C5 /* libExpecta-iOS.a in Frameworks */,
				D004BC9E177E1D5900A5B8C5 /* libSpecta-iOS.a in Frameworks */,
				1860F432177C91B500C7B3C9 /* SenTestingKit.framework in Frameworks */,
				1860F433177C91B500C7B3C9 /* UIKit.framework in Frameworks */,
				1860F434177C91B500C7B3C9 /* Foundation.framework in Frameworks */,
			);
			runOnlyForDeploymentPostprocessing = 0;
		};
		5FAF521F174D4C2000CAC810 /* Frameworks */ = {
			isa = PBXFrameworksBuildPhase;
			buildActionMask = 2147483647;
			files = (
				5FD7DC7C174F9EEB008710B4 /* UIKit.framework in Frameworks */,
				5FAF5289174E9CD300CAC810 /* CoreGraphics.framework in Frameworks */,
				5FAF5265174D500D00CAC810 /* libReactiveCocoa-iOS.a in Frameworks */,
				5FAF5264174D500900CAC810 /* libSpecta-iOS.a in Frameworks */,
				5FAF5263174D500400CAC810 /* libExpecta-iOS.a in Frameworks */,
				5FAF5224174D4C2000CAC810 /* SenTestingKit.framework in Frameworks */,
			);
			runOnlyForDeploymentPostprocessing = 0;
		};
		88037F7F15056328001A5B19 /* Frameworks */ = {
			isa = PBXFrameworksBuildPhase;
			buildActionMask = 2147483647;
			files = (
				88037F8415056328001A5B19 /* Cocoa.framework in Frameworks */,
			);
			runOnlyForDeploymentPostprocessing = 0;
		};
		88CDF7D815000FCF00163A9F /* Frameworks */ = {
			isa = PBXFrameworksBuildPhase;
			buildActionMask = 2147483647;
			files = (
				8803807115056B22001A5B19 /* libExpecta.a in Frameworks */,
				8803807215056B22001A5B19 /* libSpecta.a in Frameworks */,
				88037FD9150564D9001A5B19 /* ReactiveCocoa.framework in Frameworks */,
				88CDF7DE15000FCF00163A9F /* SenTestingKit.framework in Frameworks */,
				88CDF7DF15000FCF00163A9F /* Cocoa.framework in Frameworks */,
			);
			runOnlyForDeploymentPostprocessing = 0;
		};
		88F440A8153DAC820097B4C3 /* Frameworks */ = {
			isa = PBXFrameworksBuildPhase;
			buildActionMask = 2147483647;
			files = (
				5FD7DC7A174F9EAF008710B4 /* Foundation.framework in Frameworks */,
				5FD7DC7F174F9FC8008710B4 /* UIKit.framework in Frameworks */,
			);
			runOnlyForDeploymentPostprocessing = 0;
		};
		D05AD39117F2D56F0080895B /* Frameworks */ = {
			isa = PBXFrameworksBuildPhase;
			buildActionMask = 2147483647;
			files = (
				D05AD39617F2D5700080895B /* Cocoa.framework in Frameworks */,
			);
			runOnlyForDeploymentPostprocessing = 0;
		};
/* End PBXFrameworksBuildPhase section */

/* Begin PBXGroup section */
		1860F419177C91B500C7B3C9 /* UIKitTestHost */ = {
			isa = PBXGroup;
			children = (
				1860F422177C91B500C7B3C9 /* RACAppDelegate.h */,
				1860F423177C91B500C7B3C9 /* RACAppDelegate.m */,
				1860F41A177C91B500C7B3C9 /* Supporting Files */,
			);
			path = UIKitTestHost;
			sourceTree = "<group>";
		};
		1860F41A177C91B500C7B3C9 /* Supporting Files */ = {
			isa = PBXGroup;
			children = (
				1860F41B177C91B500C7B3C9 /* ReactiveCocoa-iOS-UIKitTestHost-Info.plist */,
				1860F41C177C91B500C7B3C9 /* InfoPlist.strings */,
				1860F41F177C91B500C7B3C9 /* main.m */,
				1860F421177C91B500C7B3C9 /* ReactiveCocoa-iOS-UIKitTestHost-Prefix.pch */,
				1860F425177C91B500C7B3C9 /* Default.png */,
				1860F427177C91B500C7B3C9 /* Default@2x.png */,
				1860F429177C91B500C7B3C9 /* Default-568h@2x.png */,
			);
			name = "Supporting Files";
			sourceTree = "<group>";
		};
		1860F437177C91B500C7B3C9 /* UIKitTests */ = {
			isa = PBXGroup;
			children = (
				D004BC9B177E1A2B00A5B8C5 /* UIActionSheetRACSupportSpec.m */,
				1668028117FE774800C724B4 /* UICollectionReusableViewRACSupportSpec.m */,
				D0F117CB179F0B97006CE68F /* UITableViewCellRACSupportSpec.m */,
				D0C55CD817758A73008CDDCA /* UITextFieldRACSupportSpec.m */,
				D0C55CDE17758C2A008CDDCA /* UITextViewRACSupportSpec.m */,
			);
			path = UIKitTests;
			sourceTree = "<group>";
		};
		1860F438177C91B500C7B3C9 /* Supporting Files */ = {
			isa = PBXGroup;
			children = (
				1860F455177C96B200C7B3C9 /* ReactiveCocoa-iOS-UIKitTestHostTests-Info.plist */,
				1860F457177C972E00C7B3C9 /* ReactiveCocoa-iOS-UIKitTest-Prefix.pch */,
				1860F43A177C91B500C7B3C9 /* InfoPlist.strings */,
			);
			name = "Supporting Files";
			path = UIKitTestHost;
			sourceTree = "<group>";
		};
		1860F44E177C949A00C7B3C9 /* UIKit */ = {
			isa = PBXGroup;
			children = (
				1860F437177C91B500C7B3C9 /* UIKitTests */,
				1860F419177C91B500C7B3C9 /* UIKitTestHost */,
				1860F438177C91B500C7B3C9 /* Supporting Files */,
			);
			path = UIKit;
			sourceTree = "<group>";
		};
		5FAF525F174D4D6100CAC810 /* OS X */ = {
			isa = PBXGroup;
			children = (
				884848B515F658B800B11BD0 /* NSControlRACSupportSpec.m */,
				D011F9CF1782AFD400EE7E38 /* NSObjectRACAppKitBindingsSpec.m */,
				D0A0B01716EAA5CC00C47593 /* NSTextRACSupportSpec.m */,
			);
			name = "OS X";
			sourceTree = "<group>";
		};
		5FAF5260174D4D7100CAC810 /* iOS */ = {
			isa = PBXGroup;
			children = (
				1860F44E177C949A00C7B3C9 /* UIKit */,
				D0C55CE117759559008CDDCA /* RACDelegateProxySpec.m */,
				D066C79B176D263D00C242D2 /* RACTestUIButton.h */,
				D066C79C176D263D00C242D2 /* RACTestUIButton.m */,
				AC65FD51176DECB1005ED22B /* UIAlertViewRACSupportSpec.m */,
				5FAF5261174D4D8E00CAC810 /* UIBarButtonItemRACSupportSpec.m */,
				D066C795176D262500C242D2 /* UIControlRACSupportSpec.m */,
				5564542318107275002BD2E4 /* UIRefreshControlRACSupportSpec.m */,
			);
			name = iOS;
			sourceTree = "<group>";
		};
		8803804915056ACA001A5B19 /* Products */ = {
			isa = PBXGroup;
			children = (
				8803805315056ACB001A5B19 /* libExpecta.a */,
				8803805515056ACB001A5B19 /* libExpecta-iOS.a */,
				8803805715056ACB001A5B19 /* ExpectaTests.octest */,
				8803805915056ACB001A5B19 /* Expecta-iOSTests.octest */,
			);
			name = Products;
			sourceTree = "<group>";
		};
		8803805C15056AD7001A5B19 /* Products */ = {
			isa = PBXGroup;
			children = (
				8803806615056AD7001A5B19 /* libSpecta.a */,
				8803806815056AD7001A5B19 /* libSpecta-iOS.a */,
				8803806A15056AD7001A5B19 /* SpectaTests.octest */,
				8803806C15056AD7001A5B19 /* Specta-iOSTests.octest */,
			);
			name = Products;
			sourceTree = "<group>";
		};
		88977C5915129AB200A09EC5 /* Key-Value Observing */ = {
			isa = PBXGroup;
			children = (
				8857BB81152A27A9009804CC /* NSObject+RACKVOWrapper.h */,
				88CDF82915008BB900163A9F /* NSObject+RACKVOWrapper.m */,
				88CDF82C15008C0500163A9F /* NSObject+RACPropertySubscribing.h */,
				886678701518DCD800DE77EC /* NSObject+RACPropertySubscribing.m */,
				5FDC35011736F54600792E52 /* NSString+RACKeyPathUtilities.h */,
				5FDC35021736F54700792E52 /* NSString+RACKeyPathUtilities.m */,
				8837EA1416A5A33300FC3CDF /* RACKVOTrampoline.h */,
				8837EA1516A5A33300FC3CDF /* RACKVOTrampoline.m */,
			);
			name = "Key-Value Observing";
			sourceTree = "<group>";
		};
		889C04BB155DA37600F19F0C /* Foundation Extensions */ = {
			isa = PBXGroup;
			children = (
				D02C7C8C1822D31700CB20D6 /* General */,
				D02C7C8D1822D32500CB20D6 /* Collections */,
				D02C7C8E1822D33A00CB20D6 /* Asynchronous Behaviors */,
			);
			name = "Foundation Extensions";
			sourceTree = "<group>";
		};
		88CDF7B015000FCE00163A9F = {
			isa = PBXGroup;
			children = (
				88CDF7C515000FCE00163A9F /* ReactiveCocoa */,
				88CDF7E215000FCF00163A9F /* ReactiveCocoaTests */,
				88CDF7BE15000FCE00163A9F /* Frameworks */,
				D094E45117775B1000906BF7 /* Configuration */,
				88CDF7BC15000FCE00163A9F /* Products */,
			);
			sourceTree = "<group>";
			usesTabs = 1;
		};
		88CDF7BC15000FCE00163A9F /* Products */ = {
			isa = PBXGroup;
			children = (
				88CDF7DC15000FCF00163A9F /* ReactiveCocoaTests.octest */,
				88037F8315056328001A5B19 /* ReactiveCocoa.framework */,
				88F440AB153DAC820097B4C3 /* libReactiveCocoa-iOS.a */,
				5FAF5223174D4C2000CAC810 /* ReactiveCocoaTests-iOS.octest */,
				1860F412177C91B500C7B3C9 /* ReactiveCocoa-iOS-UIKitTestHost.app */,
				1860F430177C91B500C7B3C9 /* ReactiveCocoa-iOS-UIKitTestHostTests.octest */,
				D05AD39417F2D56F0080895B /* libReactiveCocoa-Mac.a */,
			);
			name = Products;
			sourceTree = "<group>";
		};
		88CDF7BE15000FCE00163A9F /* Frameworks */ = {
			isa = PBXGroup;
			children = (
				D094E44417775ACD00906BF7 /* libextobjc */,
				1860F413177C91B500C7B3C9 /* UIKit.framework */,
				1860F415177C91B500C7B3C9 /* Foundation.framework */,
				1860F417177C91B500C7B3C9 /* CoreGraphics.framework */,
				1860F431177C91B500C7B3C9 /* SenTestingKit.framework */,
				D05AD39517F2D5700080895B /* Cocoa.framework */,
				D05AD3A317F2D5700080895B /* XCTest.framework */,
				88CDF7C115000FCE00163A9F /* Other Frameworks */,
			);
			name = Frameworks;
			sourceTree = "<group>";
		};
		88CDF7C115000FCE00163A9F /* Other Frameworks */ = {
			isa = PBXGroup;
			children = (
				88CDF7BF15000FCE00163A9F /* Cocoa.framework */,
				88CDF7C315000FCE00163A9F /* CoreData.framework */,
				5FAF5288174E9CD200CAC810 /* CoreGraphics.framework */,
				88CDF7C415000FCE00163A9F /* Foundation.framework */,
				88CDF7DD15000FCF00163A9F /* SenTestingKit.framework */,
				5FD7DC7B174F9EEB008710B4 /* UIKit.framework */,
				D05AD39717F2D5700080895B /* AppKit.framework */,
			);
			name = "Other Frameworks";
			sourceTree = "<group>";
		};
		88CDF7C515000FCE00163A9F /* ReactiveCocoa */ = {
			isa = PBXGroup;
			children = (
				88037F8C15056328001A5B19 /* ReactiveCocoa.h */,
				D07040511811D9490079D4DD /* RACDeprecated.h */,
				88DA308C15071C4C00C19D0F /* Core */,
				D02C7C871822D15900CB20D6 /* Debugging Support */,
				889C04BB155DA37600F19F0C /* Foundation Extensions */,
				88DA309415071C5F00C19D0F /* AppKit Extensions */,
				88F44257153DC0100097B4C3 /* UIKit Extensions */,
				A1FCC36F15675466008C9686 /* Objective-C Runtime Extensions */,
				88CDF7C615000FCE00163A9F /* Supporting Files */,
			);
			path = ReactiveCocoa;
			sourceTree = "<group>";
		};
		88CDF7C615000FCE00163A9F /* Supporting Files */ = {
			isa = PBXGroup;
			children = (
				88CDF7C715000FCE00163A9F /* ReactiveCocoa-Info.plist */,
				88CDF7C815000FCE00163A9F /* InfoPlist.strings */,
				88CDF7CD15000FCE00163A9F /* ReactiveCocoa-Prefix.pch */,
			);
			name = "Supporting Files";
			sourceTree = "<group>";
		};
		88CDF7E215000FCF00163A9F /* ReactiveCocoaTests */ = {
			isa = PBXGroup;
			children = (
				5FAF5260174D4D7100CAC810 /* iOS */,
				5FAF525F174D4D6100CAC810 /* OS X */,
				5F773DEF169B48830023069D /* NSEnumeratorRACSequenceAdditionsSpec.m */,
				D0700F4B1672994D00D7CD30 /* NSNotificationCenterRACSupportSpec.m */,
				6E58405E16F3414200F588A6 /* NSObjectRACDeallocatingSpec.m */,
				8801E7501644BDE200A155FE /* NSObjectRACLiftingSpec.m */,
				1E89337F171647A5009071B0 /* NSObjectRACPropertySubscribingExamples.h */,
				1E893380171647A5009071B0 /* NSObjectRACPropertySubscribingExamples.m */,
				8851A38A16161D500050D47F /* NSObjectRACPropertySubscribingSpec.m */,
				880D7A6516F7BB1A004A3361 /* NSObjectRACSelectorSignalSpec.m */,
				5FDC350E1736F81800792E52 /* NSStringRACKeyPathUtilitiesSpec.m */,
				D090768917FBECBF00EB087A /* NSURLConnectionRACSupportSpec.m */,
<<<<<<< HEAD
				D02C7C921822D44400CB20D6 /* RACActionSpec.m */,
				D0CCA3B818584AD40009499A /* RACAggregatingSignalGeneratorSpec.m */,
=======
>>>>>>> 3c2142b8
				D0870C6E16884A0600D0E11D /* RACBacktraceSpec.m */,
				886CEACC163DE669007632D1 /* RACBlockTrampolineSpec.m */,
				5F7EFECC168FBC4B0037E500 /* RACChannelExamples.h */,
				5F7EFECD168FBC4B0037E500 /* RACChannelExamples.m */,
				5F7EFECE168FBC4B0037E500 /* RACChannelSpec.m */,
				D0C70F8F164337A2007027B4 /* RACCollectionSupportSpec.m */,
				882CCA1D15F1564D00937D6E /* RACCommandSpec.m */,
				881E86B91669350B00667F7B /* RACCompoundDisposableSpec.m */,
				D0A0E225176A84DA007273ED /* RACDisposableSpec.m */,
				D05CE1C51840A2520015A2B0 /* RACDynamicSignalGeneratorSpec.m */,
				D077A171169B79A900057BB1 /* RACEventSpec.m */,
				5F2447AC167E87C50062180C /* RACKVOChannelSpec.m */,
				D041376815D2281C004BBF80 /* RACKVOWrapperSpec.m */,
				D0C70EC7166595AD005AAD03 /* RACLiveSubscriberSpec.m */,
				88C5A02816924BFC0045EF05 /* RACMulticastConnectionSpec.m */,
				D0EDE76516968AB10072A780 /* RACPropertySignalExamples.h */,
				D0EDE76616968AB10072A780 /* RACPropertySignalExamples.m */,
				D02C7C8F1822D43000CB20D6 /* RACSchedulerSpec.m */,
				D0C70F91164337E3007027B4 /* RACSequenceExamples.h */,
				D0C70F92164337E3007027B4 /* RACSequenceExamples.m */,
				D0D487051642651400DD7605 /* RACSequenceSpec.m */,
				D028DB7C179E591E00D1042F /* RACSerialDisposableSpec.m */,
				8820937B1501C8A600796685 /* RACSignalSpec.m */,
				8884DD6A1756AD3600F6C379 /* RACSignalStartExamples.h */,
				8884DD641756ACF600F6C379 /* RACSignalStartExamples.m */,
				D0487AB1164314430085D890 /* RACStreamExamples.h */,
				D0487AB2164314430085D890 /* RACStreamExamples.m */,
				880D7A6716F7BCC7004A3361 /* RACSubclassObject.h */,
				880D7A6816F7BCC7004A3361 /* RACSubclassObject.m */,
				889D0A7F15974B2A00F833E3 /* RACSubjectSpec.m */,
				D0C70EC416659333005AAD03 /* RACSubscriberExamples.h */,
				D0C70EC516659333005AAD03 /* RACSubscriberExamples.m */,
				88FC735A16114FFB00F8A774 /* RACSubscriptingAssignmentTrampolineSpec.m */,
				88302C2D1762C180003633BD /* RACTargetQueueSchedulerSpec.m */,
				88302BFB1762A9E6003633BD /* RACTestExampleScheduler.h */,
				88302BFC1762A9E6003633BD /* RACTestExampleScheduler.m */,
				88442A321608A9AD00636B49 /* RACTestObject.h */,
				88442A331608A9AD00636B49 /* RACTestObject.m */,
				D07200241788C57200987F70 /* RACTestSchedulerSpec.m */,
				D02221611678910900DBD031 /* RACTupleSpec.m */,
				88CDF7E315000FCF00163A9F /* Supporting Files */,
			);
			path = ReactiveCocoaTests;
			sourceTree = "<group>";
		};
		88CDF7E315000FCF00163A9F /* Supporting Files */ = {
			isa = PBXGroup;
			children = (
				8803805B15056AD7001A5B19 /* Specta.xcodeproj */,
				8803804815056ACA001A5B19 /* Expecta.xcodeproj */,
				88CDF7E415000FCF00163A9F /* ReactiveCocoaTests-Info.plist */,
				88CDF7E515000FCF00163A9F /* InfoPlist.strings */,
				D01DB9AE166819B9003E8F7F /* ReactiveCocoaTests-Prefix.pch */,
				D090768C17FBED2E00EB087A /* test-data.json */,
			);
			name = "Supporting Files";
			sourceTree = "<group>";
		};
		88DA308C15071C4C00C19D0F /* Core */ = {
			isa = PBXGroup;
			children = (
				D07E9489179DD21E00A6F609 /* RACStream+Private.h */,
				D0D486FF1642550100DD7605 /* RACStream.h */,
				D0D487001642550100DD7605 /* RACStream.m */,
				D02C7C891822D1C600CB20D6 /* Channels */,
				D0D486FD164253D500DD7605 /* Disposables */,
				D02C7C881822D1A100CB20D6 /* Key-Value Coding */,
				88977C5915129AB200A09EC5 /* Key-Value Observing */,
				D0087C1B16705C5600679459 /* Schedulers */,
				D0E967561641EF8200FCFF06 /* Sequences */,
				D0D486FB164253B600DD7605 /* Signals */,
				D0BD34CF182B160500B324CB /* Signal Generators */,
				D0D486FC164253C400DD7605 /* Subjects */,
				D02C7C851822D00300CB20D6 /* Subscribers */,
				D02C7C861822D00700CB20D6 /* Value Types */,
			);
			name = Core;
			sourceTree = "<group>";
		};
		88DA309415071C5F00C19D0F /* AppKit Extensions */ = {
			isa = PBXGroup;
			children = (
				882093E61501E6CB00796685 /* NSControl+RACSupport.h */,
				882093E71501E6CB00796685 /* NSControl+RACSupport.m */,
				88F440D1153DADEA0097B4C3 /* NSObject+RACAppKitBindings.h */,
				88F440D2153DADEA0097B4C3 /* NSObject+RACAppKitBindings.m */,
				D0A0B01316EAA3D100C47593 /* NSText+RACSupport.h */,
				D0A0B01416EAA3D100C47593 /* NSText+RACSupport.m */,
			);
			name = "AppKit Extensions";
			sourceTree = "<group>";
		};
		88F44257153DC0100097B4C3 /* UIKit Extensions */ = {
			isa = PBXGroup;
			children = (
				A1FCC3761567DED0008C9686 /* RACDelegateProxy.h */,
				A1FCC3771567DED0008C9686 /* RACDelegateProxy.m */,
				557A4B58177648C7008EF796 /* UIActionSheet+RACSupport.h */,
				557A4B59177648C7008EF796 /* UIActionSheet+RACSupport.m */,
				ACB0EAF21797DDD400942FFC /* UIAlertView+RACSupport.h */,
				ACB0EAF11797DDD400942FFC /* UIAlertView+RACSupport.m */,
				27A887C71703DB4F00040001 /* UIBarButtonItem+RACSupport.h */,
				27A887C81703DB4F00040001 /* UIBarButtonItem+RACSupport.m */,
				5EE9A7911760D61300EAF5A2 /* UIButton+RACSupport.h */,
				5EE9A7921760D61300EAF5A2 /* UIButton+RACSupport.m */,
				1668027817FE75E900C724B4 /* UICollectionReusableView+RACSupport.h */,
				1668027917FE75E900C724B4 /* UICollectionReusableView+RACSupport.m */,
				88F4425F153DC0450097B4C3 /* UIControl+RACSupport.h */,
				88F44260153DC0450097B4C3 /* UIControl+RACSupport.m */,
				5F016DF217B10AA8002EEC69 /* UIControl+RACSupportPrivate.h */,
				5F016DF317B10AA8002EEC69 /* UIControl+RACSupportPrivate.m */,
				5F70B2AD17AB1829009AEDF9 /* UIDatePicker+RACSupport.h */,
				5F70B2AE17AB1829009AEDF9 /* UIDatePicker+RACSupport.m */,
				1EC06B15173CB04000365258 /* UIGestureRecognizer+RACSupport.h */,
				1EC06B16173CB04000365258 /* UIGestureRecognizer+RACSupport.m */,
				554D9E5B181064E200F21262 /* UIRefreshControl+RACSupport.h */,
				554D9E5C181064E200F21262 /* UIRefreshControl+RACSupport.m */,
				5F70B2B617AB1856009AEDF9 /* UISegmentedControl+RACSupport.h */,
				5F70B2B717AB1856009AEDF9 /* UISegmentedControl+RACSupport.m */,
				5F70B2B817AB1856009AEDF9 /* UISlider+RACSupport.h */,
				5F70B2B917AB1856009AEDF9 /* UISlider+RACSupport.m */,
				5F70B2BA17AB1857009AEDF9 /* UIStepper+RACSupport.h */,
				5F70B2BB17AB1857009AEDF9 /* UIStepper+RACSupport.m */,
				5F70B2BC17AB1857009AEDF9 /* UISwitch+RACSupport.h */,
				5F70B2BD17AB1857009AEDF9 /* UISwitch+RACSupport.m */,
				D028DB85179E616700D1042F /* UITableViewCell+RACSupport.h */,
				D028DB86179E616700D1042F /* UITableViewCell+RACSupport.m */,
				88F44264153DCAC50097B4C3 /* UITextField+RACSupport.h */,
				88F44265153DCAC50097B4C3 /* UITextField+RACSupport.m */,
				A1FCC27215666AA3008C9686 /* UITextView+RACSupport.h */,
				A1FCC27315666AA3008C9686 /* UITextView+RACSupport.m */,
			);
			name = "UIKit Extensions";
			sourceTree = "<group>";
		};
		A1FCC36F15675466008C9686 /* Objective-C Runtime Extensions */ = {
			isa = PBXGroup;
			children = (
				887ACDA5165878A7009190AD /* NSInvocation+RACTypeParsing.h */,
				887ACDA6165878A7009190AD /* NSInvocation+RACTypeParsing.m */,
				888439A11634E10D00DED0DB /* RACBlockTrampoline.h */,
				888439A21634E10D00DED0DB /* RACBlockTrampoline.m */,
				A1FCC370156754A7008C9686 /* RACObjCRuntime.h */,
				A1FCC371156754A7008C9686 /* RACObjCRuntime.m */,
			);
			name = "Objective-C Runtime Extensions";
			sourceTree = "<group>";
		};
		D0087C1B16705C5600679459 /* Schedulers */ = {
			isa = PBXGroup;
			children = (
				88E2C6B2153C771C00C7493C /* RACScheduler.h */,
				886D98581667C86D00F22541 /* RACScheduler+Private.h */,
				88E2C6B3153C771C00C7493C /* RACScheduler.m */,
				881E87AA16695C5600667F7B /* RACQueueScheduler.h */,
				882D07201761521B009EDA69 /* RACQueueScheduler+Subclass.h */,
				881E87AB16695C5600667F7B /* RACQueueScheduler.m */,
				882D071717614FA7009EDA69 /* RACTargetQueueScheduler.h */,
				882D071817614FA7009EDA69 /* RACTargetQueueScheduler.m */,
				D00930771788AB7B00EE7E8B /* RACTestScheduler.h */,
				D00930781788AB7B00EE7E8B /* RACTestScheduler.m */,
				D02C7C8A1822D1F100CB20D6 /* Private */,
			);
			name = Schedulers;
			sourceTree = "<group>";
		};
		D013A3EC1807B9260072B6CE /* Private */ = {
			isa = PBXGroup;
			children = (
				D013A3ED1807B9690072B6CE /* RACDynamicSignal.h */,
				D013A3EE1807B9690072B6CE /* RACDynamicSignal.m */,
				D013A3DC1807B7450072B6CE /* RACEmptySignal.h */,
				D013A3DD1807B7450072B6CE /* RACEmptySignal.m */,
				D013A3D41807B5ED0072B6CE /* RACErrorSignal.h */,
				D013A3D51807B5ED0072B6CE /* RACErrorSignal.m */,
				D013A3E41807B7C30072B6CE /* RACReturnSignal.h */,
				D013A3E51807B7C30072B6CE /* RACReturnSignal.m */,
			);
			name = Private;
			sourceTree = "<group>";
		};
		D02C7C851822D00300CB20D6 /* Subscribers */ = {
			isa = PBXGroup;
			children = (
				88CDF7FA150019CA00163A9F /* RACSubscriber.h */,
				D0A318E518285DDD00A99BAD /* RACLiveSubscriber.h */,
				D0A318E618285DDD00A99BAD /* RACLiveSubscriber.m */,
			);
			name = Subscribers;
			sourceTree = "<group>";
		};
		D02C7C861822D00700CB20D6 /* Value Types */ = {
			isa = PBXGroup;
			children = (
				D077A16B169B740200057BB1 /* RACEvent.h */,
				D077A16C169B740200057BB1 /* RACEvent.m */,
				88B76F8C153726B00053EAE2 /* RACTuple.h */,
				88B76F8D153726B00053EAE2 /* RACTuple.m */,
				881B37CA152260BF0079220B /* RACUnit.h */,
				881B37CB152260BF0079220B /* RACUnit.m */,
			);
			name = "Value Types";
			sourceTree = "<group>";
		};
		D02C7C871822D15900CB20D6 /* Debugging Support */ = {
			isa = PBXGroup;
			children = (
				D02538A115E2D7FB005BACB8 /* RACBacktrace.h */,
				D0DFBCCD15DD6D40009DADB3 /* RACBacktrace.m */,
				D03525D317E2EBC90099CBAB /* RACSignalProvider.d */,
				D020F3DA17F6A3E40092BED2 /* RACCompoundDisposableProvider.d */,
			);
			name = "Debugging Support";
			sourceTree = "<group>";
		};
		D02C7C881822D1A100CB20D6 /* Key-Value Coding */ = {
			isa = PBXGroup;
			children = (
				88FC735316114F9C00F8A774 /* RACSubscriptingAssignmentTrampoline.h */,
				88FC735416114F9C00F8A774 /* RACSubscriptingAssignmentTrampoline.m */,
			);
			name = "Key-Value Coding";
			sourceTree = "<group>";
		};
		D02C7C891822D1C600CB20D6 /* Channels */ = {
			isa = PBXGroup;
			children = (
				5F6FE8511692568A00A8D7A6 /* RACChannel.h */,
				5F6FE8521692568A00A8D7A6 /* RACChannel.m */,
				5F45A883168CFA3E00B58A2B /* RACKVOChannel.h */,
				5F45A884168CFA3E00B58A2B /* RACKVOChannel.m */,
			);
			name = Channels;
			sourceTree = "<group>";
		};
		D02C7C8A1822D1F100CB20D6 /* Private */ = {
			isa = PBXGroup;
			children = (
				881E87B016695EDF00667F7B /* RACImmediateScheduler.h */,
				881E87B116695EDF00667F7B /* RACImmediateScheduler.m */,
			);
			name = Private;
			sourceTree = "<group>";
		};
		D02C7C8B1822D29400CB20D6 /* Private */ = {
			isa = PBXGroup;
			children = (
				D0E967611641EF9C00FCFF06 /* RACArraySequence.h */,
				D0E967621641EF9C00FCFF06 /* RACArraySequence.m */,
				D0E967631641EF9C00FCFF06 /* RACDynamicSequence.h */,
				D0E967641641EF9C00FCFF06 /* RACDynamicSequence.m */,
				5F9743F51694A2460024EB82 /* RACEagerSequence.h */,
				5F9743F61694A2460024EB82 /* RACEagerSequence.m */,
				D0E967651641EF9C00FCFF06 /* RACEmptySequence.h */,
				D0E967661641EF9C00FCFF06 /* RACEmptySequence.m */,
				D0E967691641EF9C00FCFF06 /* RACStringSequence.h */,
				D0E9676A1641EF9C00FCFF06 /* RACStringSequence.m */,
				D0EE2849164D906B006954A4 /* RACSignalSequence.h */,
				D0EE284A164D906B006954A4 /* RACSignalSequence.m */,
				D0307EDB1731AAE100D83211 /* RACTupleSequence.h */,
				D0307EDC1731AAE100D83211 /* RACTupleSequence.m */,
				D07CD7141731BA3900DE2394 /* RACUnarySequence.h */,
				D07CD7151731BA3900DE2394 /* RACUnarySequence.m */,
			);
			name = Private;
			sourceTree = "<group>";
		};
		D02C7C8C1822D31700CB20D6 /* General */ = {
			isa = PBXGroup;
			children = (
				6E58405316F22D7500F588A6 /* NSObject+RACDeallocating.h */,
				6E58405416F22D7500F588A6 /* NSObject+RACDeallocating.m */,
				D0D243B51741FA0E004359C6 /* NSObject+RACDescription.h */,
				D0D243B61741FA0E004359C6 /* NSObject+RACDescription.m */,
				886CEAE0163DE942007632D1 /* NSObject+RACLifting.h */,
				886CEAE1163DE942007632D1 /* NSObject+RACLifting.m */,
				880D7A5816F7B351004A3361 /* NSObject+RACSelectorSignal.h */,
				880D7A5916F7B351004A3361 /* NSObject+RACSelectorSignal.m */,
			);
			name = General;
			sourceTree = "<group>";
		};
		D02C7C8D1822D32500CB20D6 /* Collections */ = {
			isa = PBXGroup;
			children = (
				D0E967571641EF9C00FCFF06 /* NSArray+RACSupport.h */,
				D0E967581641EF9C00FCFF06 /* NSArray+RACSupport.m */,
				D0E967591641EF9C00FCFF06 /* NSDictionary+RACSupport.h */,
				D0E9675A1641EF9C00FCFF06 /* NSDictionary+RACSupport.m */,
				5F773DE8169B46670023069D /* NSEnumerator+RACSupport.h */,
				5F773DE9169B46670023069D /* NSEnumerator+RACSupport.m */,
				D0E9675B1641EF9C00FCFF06 /* NSOrderedSet+RACSupport.h */,
				D0E9675C1641EF9C00FCFF06 /* NSOrderedSet+RACSupport.m */,
				D0E9675D1641EF9C00FCFF06 /* NSSet+RACSupport.h */,
				D0E9675E1641EF9C00FCFF06 /* NSSet+RACSupport.m */,
			);
			name = Collections;
			sourceTree = "<group>";
		};
		D02C7C8E1822D33A00CB20D6 /* Asynchronous Behaviors */ = {
			isa = PBXGroup;
			children = (
				88442C8716090C1500636B49 /* NSData+RACSupport.h */,
				88442C8816090C1500636B49 /* NSData+RACSupport.m */,
				88442C8916090C1500636B49 /* NSFileHandle+RACSupport.h */,
				88442C8A16090C1500636B49 /* NSFileHandle+RACSupport.m */,
				88442C8B16090C1500636B49 /* NSNotificationCenter+RACSupport.h */,
				88442C8C16090C1500636B49 /* NSNotificationCenter+RACSupport.m */,
				88442C8D16090C1500636B49 /* NSString+RACSupport.h */,
				88442C8E16090C1500636B49 /* NSString+RACSupport.m */,
				D090767D17FBEADE00EB087A /* NSURLConnection+RACSupport.h */,
				D090767E17FBEADE00EB087A /* NSURLConnection+RACSupport.m */,
			);
			name = "Asynchronous Behaviors";
			sourceTree = "<group>";
		};
		D094E44417775ACD00906BF7 /* libextobjc */ = {
			isa = PBXGroup;
			children = (
				D094E44517775AF200906BF7 /* EXTKeyPathCoding.h */,
				D05F9D3317984EC000FD7982 /* EXTRuntimeExtensions.h */,
				D05F9D3417984EC000FD7982 /* EXTRuntimeExtensions.m */,
				D094E44617775AF200906BF7 /* EXTScope.h */,
				D094E44817775AF200906BF7 /* metamacros.h */,
			);
			name = libextobjc;
			path = ReactiveCocoa/extobjc;
			sourceTree = "<group>";
		};
		D094E45117775B1000906BF7 /* Configuration */ = {
			isa = PBXGroup;
			children = (
				D094E45217775B1000906BF7 /* Base */,
				D094E45C17775B1000906BF7 /* iOS */,
				D094E46017775B1000906BF7 /* Mac OS X */,
				D094E46617775B1000906BF7 /* README.md */,
			);
			name = Configuration;
			path = ../external/xcconfigs;
			sourceTree = "<group>";
		};
		D094E45217775B1000906BF7 /* Base */ = {
			isa = PBXGroup;
			children = (
				D094E45317775B1000906BF7 /* Common.xcconfig */,
				D094E45417775B1000906BF7 /* Configurations */,
				D094E45917775B1000906BF7 /* Targets */,
			);
			path = Base;
			sourceTree = "<group>";
		};
		D094E45417775B1000906BF7 /* Configurations */ = {
			isa = PBXGroup;
			children = (
				D094E45517775B1000906BF7 /* Debug.xcconfig */,
				D094E45617775B1000906BF7 /* Profile.xcconfig */,
				D094E45717775B1000906BF7 /* Release.xcconfig */,
				D094E45817775B1000906BF7 /* Test.xcconfig */,
			);
			path = Configurations;
			sourceTree = "<group>";
		};
		D094E45917775B1000906BF7 /* Targets */ = {
			isa = PBXGroup;
			children = (
				D094E45A17775B1000906BF7 /* Application.xcconfig */,
				D094E45B17775B1000906BF7 /* StaticLibrary.xcconfig */,
			);
			path = Targets;
			sourceTree = "<group>";
		};
		D094E45C17775B1000906BF7 /* iOS */ = {
			isa = PBXGroup;
			children = (
				D094E45D17775B1000906BF7 /* iOS-Application.xcconfig */,
				D094E45E17775B1000906BF7 /* iOS-Base.xcconfig */,
				D094E45F17775B1000906BF7 /* iOS-StaticLibrary.xcconfig */,
			);
			path = iOS;
			sourceTree = "<group>";
		};
		D094E46017775B1000906BF7 /* Mac OS X */ = {
			isa = PBXGroup;
			children = (
				D094E46117775B1000906BF7 /* Mac-Application.xcconfig */,
				D094E46217775B1000906BF7 /* Mac-Base.xcconfig */,
				D094E46317775B1000906BF7 /* Mac-DynamicLibrary.xcconfig */,
				D094E46417775B1000906BF7 /* Mac-Framework.xcconfig */,
				D094E46517775B1000906BF7 /* Mac-StaticLibrary.xcconfig */,
			);
			path = "Mac OS X";
			sourceTree = "<group>";
		};
		D0BD34CF182B160500B324CB /* Signal Generators */ = {
			isa = PBXGroup;
			children = (
				D0BD34C3182B159500B324CB /* RACSignalGenerator.h */,
				D0BD34C4182B159500B324CB /* RACSignalGenerator.m */,
				D0BD34D1182B163E00B324CB /* RACDynamicSignalGenerator.h */,
				D0BD34D2182B163E00B324CB /* RACDynamicSignalGenerator.m */,
				D00753C61857E07A0073D289 /* RACAggregatingSignalGenerator.h */,
				D00753C71857E07A0073D289 /* RACAggregatingSignalGenerator.m */,
			);
			name = "Signal Generators";
			sourceTree = "<group>";
		};
		D0D486FB164253B600DD7605 /* Signals */ = {
			isa = PBXGroup;
			children = (
				88CDF80415001CA800163A9F /* RACSignal.h */,
				D0A318F1182864BF00A99BAD /* RACSignal+Private.h */,
				88977C3D1512914A00A09EC5 /* RACSignal.m */,
				D0D910CC15F915BD00AD2DDA /* RACSignal+Operations.h */,
				D0D910CD15F915BD00AD2DDA /* RACSignal+Operations.m */,
				88C5A0231692460A0045EF05 /* RACMulticastConnection.h */,
				88F5870515361C170084BD32 /* RACMulticastConnection+Private.h */,
				88C5A025169246140045EF05 /* RACMulticastConnection.m */,
				886F70281551CF920045D68B /* RACGroupedSignal.h */,
				886F70291551CF920045D68B /* RACGroupedSignal.m */,
				882093E91501E6EE00796685 /* RACCommand.h */,
				882093EA1501E6EE00796685 /* RACCommand.m */,
				D013A3EC1807B9260072B6CE /* Private */,
			);
			name = Signals;
			sourceTree = "<group>";
		};
		D0D486FC164253C400DD7605 /* Subjects */ = {
			isa = PBXGroup;
			children = (
				880B9174150B09190008488E /* RACSubject.h */,
				880B9175150B09190008488E /* RACSubject.m */,
				88D4AB3C1510F6C30011494F /* RACReplaySubject.h */,
				88D4AB3D1510F6C30011494F /* RACReplaySubject.m */,
				883A84D81513964B006DB4C7 /* RACBehaviorSubject.h */,
				883A84D91513964B006DB4C7 /* RACBehaviorSubject.m */,
			);
			name = Subjects;
			sourceTree = "<group>";
		};
		D0D486FD164253D500DD7605 /* Disposables */ = {
			isa = PBXGroup;
			children = (
				883A84DD1513B5EC006DB4C7 /* RACDisposable.h */,
				883A84DE1513B5EC006DB4C7 /* RACDisposable.m */,
				881E86A01669304700667F7B /* RACCompoundDisposable.h */,
				881E86A11669304700667F7B /* RACCompoundDisposable.m */,
				884476E2152367D100958F44 /* RACScopedDisposable.h */,
				884476E3152367D100958F44 /* RACScopedDisposable.m */,
				D028DB72179E53CB00D1042F /* RACSerialDisposable.h */,
				D028DB73179E53CB00D1042F /* RACSerialDisposable.m */,
			);
			name = Disposables;
			sourceTree = "<group>";
		};
		D0E967561641EF8200FCFF06 /* Sequences */ = {
			isa = PBXGroup;
			children = (
				D0E967671641EF9C00FCFF06 /* RACSequence.h */,
				D0E967681641EF9C00FCFF06 /* RACSequence.m */,
				D02C7C8B1822D29400CB20D6 /* Private */,
			);
			name = Sequences;
			sourceTree = "<group>";
		};
/* End PBXGroup section */

/* Begin PBXHeadersBuildPhase section */
		88037F8015056328001A5B19 /* Headers */ = {
			isa = PBXHeadersBuildPhase;
			buildActionMask = 2147483647;
			files = (
				882D071917614FA7009EDA69 /* RACTargetQueueScheduler.h in Headers */,
				881E87AC16695C5600667F7B /* RACQueueScheduler.h in Headers */,
				88037FB81505645C001A5B19 /* ReactiveCocoa.h in Headers */,
				88037FBB1505646C001A5B19 /* NSObject+RACPropertySubscribing.h in Headers */,
				88037FBC1505646C001A5B19 /* RACSignal.h in Headers */,
				88037FBE1505646C001A5B19 /* RACSubscriber.h in Headers */,
				88037FC11505646C001A5B19 /* RACCommand.h in Headers */,
				D00753C81857E07A0073D289 /* RACAggregatingSignalGenerator.h in Headers */,
				88037FC21505646C001A5B19 /* NSControl+RACSupport.h in Headers */,
				D028DB74179E53CB00D1042F /* RACSerialDisposable.h in Headers */,
				880B9176150B09190008488E /* RACSubject.h in Headers */,
				D090767F17FBEADE00EB087A /* NSURLConnection+RACSupport.h in Headers */,
				88F440D3153DADEA0097B4C3 /* NSObject+RACAppKitBindings.h in Headers */,
				88D4AB3E1510F6C30011494F /* RACReplaySubject.h in Headers */,
				D0BD34C5182B159500B324CB /* RACSignalGenerator.h in Headers */,
				883A84DA1513964B006DB4C7 /* RACBehaviorSubject.h in Headers */,
				883A84DF1513B5EC006DB4C7 /* RACDisposable.h in Headers */,
				886F702A1551CF920045D68B /* RACGroupedSignal.h in Headers */,
				881B37CC152260BF0079220B /* RACUnit.h in Headers */,
				884476E4152367D100958F44 /* RACScopedDisposable.h in Headers */,
				D07040521811D9490079D4DD /* RACDeprecated.h in Headers */,
				88E2C6B4153C771C00C7493C /* RACScheduler.h in Headers */,
				88B76F8E153726B00053EAE2 /* RACTuple.h in Headers */,
				886CEAE2163DE942007632D1 /* NSObject+RACLifting.h in Headers */,
				D0E9676B1641EF9C00FCFF06 /* NSArray+RACSupport.h in Headers */,
				D0E9676F1641EF9C00FCFF06 /* NSDictionary+RACSupport.h in Headers */,
				D0E967731641EF9C00FCFF06 /* NSOrderedSet+RACSupport.h in Headers */,
				D0E967771641EF9C00FCFF06 /* NSSet+RACSupport.h in Headers */,
				D0E9678B1641EF9C00FCFF06 /* RACSequence.h in Headers */,
				88A0B6D3165B2B77005DE8F3 /* RACSubscriptingAssignmentTrampoline.h in Headers */,
				D0D487011642550100DD7605 /* RACStream.h in Headers */,
				88C5A0241692460A0045EF05 /* RACMulticastConnection.h in Headers */,
				881E86A21669304800667F7B /* RACCompoundDisposable.h in Headers */,
				D0360E111832224B00132D2F /* RACDynamicSignalGenerator.h in Headers */,
				5F45A885168CFA3E00B58A2B /* RACKVOChannel.h in Headers */,
				8857BB82152A27A9009804CC /* NSObject+RACKVOWrapper.h in Headers */,
				4973429718359E9B005C25CB /* RACSignal+Operations.h in Headers */,
				880D7A5A16F7B351004A3361 /* NSObject+RACSelectorSignal.h in Headers */,
				6E58405516F22D7500F588A6 /* NSObject+RACDeallocating.h in Headers */,
				5F6FE8531692568A00A8D7A6 /* RACChannel.h in Headers */,
				882D072117615381009EDA69 /* RACQueueScheduler+Subclass.h in Headers */,
				D005A259169A3B7D00A9D2DB /* RACBacktrace.h in Headers */,
				5F773DEA169B46670023069D /* NSEnumerator+RACSupport.h in Headers */,
				D077A16D169B740200057BB1 /* RACEvent.h in Headers */,
				D0A0B01516EAA3D100C47593 /* NSText+RACSupport.h in Headers */,
				D094E44917775AF200906BF7 /* EXTKeyPathCoding.h in Headers */,
				D094E44B17775AF200906BF7 /* EXTScope.h in Headers */,
				D094E44F17775AF200906BF7 /* metamacros.h in Headers */,
				D00930791788AB7B00EE7E8B /* RACTestScheduler.h in Headers */,
				55C39DEC17F1EC84006DC60C /* NSData+RACSupport.h in Headers */,
				55C39DED17F1EC84006DC60C /* NSFileHandle+RACSupport.h in Headers */,
				55C39DEE17F1EC84006DC60C /* NSNotificationCenter+RACSupport.h in Headers */,
				55C39DEF17F1EC84006DC60C /* NSString+RACSupport.h in Headers */,
			);
			runOnlyForDeploymentPostprocessing = 0;
		};
		88F440A9153DAC820097B4C3 /* Headers */ = {
			isa = PBXHeadersBuildPhase;
			buildActionMask = 2147483647;
			files = (
				880D7A5B16F7B351004A3361 /* NSObject+RACSelectorSignal.h in Headers */,
				5F45A886168CFA3E00B58A2B /* RACKVOChannel.h in Headers */,
				554D9E5D181064E200F21262 /* UIRefreshControl+RACSupport.h in Headers */,
				5F6FE8541692568A00A8D7A6 /* RACChannel.h in Headers */,
				D08FF264169A32D100743C6D /* ReactiveCocoa.h in Headers */,
				D08FF265169A32DC00743C6D /* RACSubscriber.h in Headers */,
				D08FF267169A330000743C6D /* RACUnit.h in Headers */,
				D08FF268169A330000743C6D /* RACTuple.h in Headers */,
				D08FF269169A330000743C6D /* RACBacktrace.h in Headers */,
				D08FF26A169A330000743C6D /* RACSubscriptingAssignmentTrampoline.h in Headers */,
				D08FF26C169A331A00743C6D /* RACStream.h in Headers */,
				D08FF26D169A331A00743C6D /* RACSignal.h in Headers */,
				D08FF26F169A331A00743C6D /* RACMulticastConnection.h in Headers */,
				D08FF270169A331A00743C6D /* RACGroupedSignal.h in Headers */,
				D08FF271169A331A00743C6D /* RACSubject.h in Headers */,
				D08FF272169A331A00743C6D /* RACReplaySubject.h in Headers */,
				D08FF273169A331A00743C6D /* RACBehaviorSubject.h in Headers */,
				D08FF274169A331A00743C6D /* RACDisposable.h in Headers */,
				4973429818359E9C005C25CB /* RACSignal+Operations.h in Headers */,
				D08FF275169A331A00743C6D /* RACScopedDisposable.h in Headers */,
				D08FF276169A331A00743C6D /* RACCompoundDisposable.h in Headers */,
				D08FF277169A331B00743C6D /* RACCommand.h in Headers */,
				D08FF278169A331B00743C6D /* RACSequence.h in Headers */,
				D08FF27F169A331B00743C6D /* RACScheduler.h in Headers */,
				D08FF26B169A330000743C6D /* NSObject+RACLifting.h in Headers */,
				D08FF280169A333400743C6D /* NSArray+RACSupport.h in Headers */,
				D0BD34C6182B159500B324CB /* RACSignalGenerator.h in Headers */,
				4973429B18359F29005C25CB /* NSObject+RACKVOWrapper.h in Headers */,
				D028DB75179E53CB00D1042F /* RACSerialDisposable.h in Headers */,
				D08FF281169A333400743C6D /* NSDictionary+RACSupport.h in Headers */,
				D08FF282169A333400743C6D /* NSOrderedSet+RACSupport.h in Headers */,
				D028DB87179E616700D1042F /* UITableViewCell+RACSupport.h in Headers */,
				1646747B17FFA0610036E30B /* UICollectionReusableView+RACSupport.h in Headers */,
				D08FF283169A333400743C6D /* NSSet+RACSupport.h in Headers */,
				D08FF285169A333400743C6D /* UIControl+RACSupport.h in Headers */,
				D08FF286169A333400743C6D /* UITextField+RACSupport.h in Headers */,
				D08FF287169A333400743C6D /* UITextView+RACSupport.h in Headers */,
				D08FF289169A333400743C6D /* NSObject+RACPropertySubscribing.h in Headers */,
				5F773DEB169B46670023069D /* NSEnumerator+RACSupport.h in Headers */,
				D077A16E169B740200057BB1 /* RACEvent.h in Headers */,
				6EA0C08216F4AEC1006EBEB2 /* NSObject+RACDeallocating.h in Headers */,
				27A887D21703DDEB00040001 /* UIBarButtonItem+RACSupport.h in Headers */,
				1EC06B17173CB04000365258 /* UIGestureRecognizer+RACSupport.h in Headers */,
				D090768017FBEADE00EB087A /* NSURLConnection+RACSupport.h in Headers */,
				D0360E121832224C00132D2F /* RACDynamicSignalGenerator.h in Headers */,
				5EE9A7931760D61300EAF5A2 /* UIButton+RACSupport.h in Headers */,
				88302C961762EC79003633BD /* RACQueueScheduler.h in Headers */,
				88302C9B1762EC7E003633BD /* RACQueueScheduler+Subclass.h in Headers */,
				88302CA21762F62D003633BD /* RACTargetQueueScheduler.h in Headers */,
				557A4B5A177648C7008EF796 /* UIActionSheet+RACSupport.h in Headers */,
				ACB0EAF41797DDD400942FFC /* UIAlertView+RACSupport.h in Headers */,
				D094E44A17775AF200906BF7 /* EXTKeyPathCoding.h in Headers */,
				D094E44C17775AF200906BF7 /* EXTScope.h in Headers */,
				D094E45017775AF200906BF7 /* metamacros.h in Headers */,
				D009307A1788AB7B00EE7E8B /* RACTestScheduler.h in Headers */,
				5F70B2AF17AB1829009AEDF9 /* UIDatePicker+RACSupport.h in Headers */,
				5F70B2BE17AB1857009AEDF9 /* UISegmentedControl+RACSupport.h in Headers */,
				5F70B2C017AB1857009AEDF9 /* UISlider+RACSupport.h in Headers */,
				5F70B2C217AB1857009AEDF9 /* UIStepper+RACSupport.h in Headers */,
				D07040531811D9490079D4DD /* RACDeprecated.h in Headers */,
				5F70B2C417AB1857009AEDF9 /* UISwitch+RACSupport.h in Headers */,
				55C39DF017F1EC84006DC60C /* NSData+RACSupport.h in Headers */,
				55C39DF117F1EC84006DC60C /* NSFileHandle+RACSupport.h in Headers */,
				D00753C91857E07A0073D289 /* RACAggregatingSignalGenerator.h in Headers */,
				55C39DF217F1EC84006DC60C /* NSNotificationCenter+RACSupport.h in Headers */,
				55C39DF317F1EC84006DC60C /* NSString+RACSupport.h in Headers */,
			);
			runOnlyForDeploymentPostprocessing = 0;
		};
		D05AD39217F2D56F0080895B /* Headers */ = {
			isa = PBXHeadersBuildPhase;
			buildActionMask = 2147483647;
			files = (
				530EAFCA184CD6BA00C7409D /* EXTScope.h in Headers */,
				530EAFC9184CD69600C7409D /* metamacros.h in Headers */,
				D05AD3E017F2DB1D0080895B /* RACBehaviorSubject.h in Headers */,
				D05AD3C917F2DB100080895B /* RACSubscriptingAssignmentTrampoline.h in Headers */,
				D05AD3C517F2DB100080895B /* RACTuple.h in Headers */,
				D05AD41E17F2DB6E0080895B /* NSControl+RACSupport.h in Headers */,
				D05AD3E417F2DB230080895B /* RACScopedDisposable.h in Headers */,
				D05AD40F17F2DB6A0080895B /* NSFileHandle+RACSupport.h in Headers */,
				D00753CA1857E07A0073D289 /* RACAggregatingSignalGenerator.h in Headers */,
				D05AD40517F2DB5D0080895B /* RACTestScheduler.h in Headers */,
				D05AD42817F2DB840080895B /* RACKVOChannel.h in Headers */,
				4973429918359EA1005C25CB /* RACSignal+Operations.h in Headers */,
				D05AD3FF17F2DB5D0080895B /* RACTargetQueueScheduler.h in Headers */,
				D05AD3E217F2DB230080895B /* RACDisposable.h in Headers */,
				D05AD42617F2DB840080895B /* RACChannel.h in Headers */,
				D05AD3EA17F2DB270080895B /* RACCommand.h in Headers */,
				D05AD3DE17F2DB1D0080895B /* RACReplaySubject.h in Headers */,
				D05AD3D817F2DB1D0080895B /* RACMulticastConnection.h in Headers */,
				D05AD3E817F2DB230080895B /* RACSerialDisposable.h in Headers */,
				D05AD42E17F2DB840080895B /* NSObject+RACPropertySubscribing.h in Headers */,
				D05AD3CB17F2DB100080895B /* NSObject+RACDeallocating.h in Headers */,
				D05AD41417F2DB6A0080895B /* NSObject+RACSelectorSignal.h in Headers */,
				D05AD3FC17F2DB5D0080895B /* RACQueueScheduler.h in Headers */,
				D05AD3FD17F2DB5D0080895B /* RACQueueScheduler+Subclass.h in Headers */,
				D05AD42217F2DB6E0080895B /* NSObject+RACAppKitBindings.h in Headers */,
				D05AD3DA17F2DB1D0080895B /* RACGroupedSignal.h in Headers */,
				D05AD41617F2DB6A0080895B /* NSOrderedSet+RACSupport.h in Headers */,
				D05AD3E617F2DB230080895B /* RACCompoundDisposable.h in Headers */,
				D05AD40B17F2DB6A0080895B /* NSDictionary+RACSupport.h in Headers */,
				D05AD3D617F2DB1D0080895B /* RACEvent.h in Headers */,
				D05AD3D017F2DB100080895B /* RACStream.h in Headers */,
				D05AD3DC17F2DB1D0080895B /* RACSubject.h in Headers */,
				D05AD41C17F2DB6A0080895B /* NSString+RACSupport.h in Headers */,
				D05AD42417F2DB6E0080895B /* NSText+RACSupport.h in Headers */,
				D05AD3C017F2DA300080895B /* RACSubscriber.h in Headers */,
				D05AD42A17F2DB840080895B /* NSObject+RACKVOWrapper.h in Headers */,
				D05AD40717F2DB6A0080895B /* NSArray+RACSupport.h in Headers */,
				D090768117FBEADE00EB087A /* NSURLConnection+RACSupport.h in Headers */,
				D05AD3C717F2DB100080895B /* RACBacktrace.h in Headers */,
				D0360E131832225000132D2F /* RACDynamicSignalGenerator.h in Headers */,
				D05AD3EE17F2DB4F0080895B /* RACSequence.h in Headers */,
				D05AD3D217F2DB1D0080895B /* RACSignal.h in Headers */,
				530EAFC8184CD68800C7409D /* EXTKeyPathCoding.h in Headers */,
				D05AD3CD17F2DB100080895B /* NSObject+RACLifting.h in Headers */,
				D05AD40D17F2DB6A0080895B /* NSEnumerator+RACSupport.h in Headers */,
				D05AD3FA17F2DB5D0080895B /* RACScheduler.h in Headers */,
				D05AD41817F2DB6A0080895B /* NSSet+RACSupport.h in Headers */,
				D05AD41117F2DB6A0080895B /* NSNotificationCenter+RACSupport.h in Headers */,
				D05AD40917F2DB6A0080895B /* NSData+RACSupport.h in Headers */,
				D0BD34C7182B159500B324CB /* RACSignalGenerator.h in Headers */,
				D07040541811D9490079D4DD /* RACDeprecated.h in Headers */,
				4973429A18359EE2005C25CB /* ReactiveCocoa.h in Headers */,
				D05AD3C317F2DB100080895B /* RACUnit.h in Headers */,
			);
			runOnlyForDeploymentPostprocessing = 0;
		};
/* End PBXHeadersBuildPhase section */

/* Begin PBXNativeTarget section */
		1860F411177C91B500C7B3C9 /* ReactiveCocoa-iOS-UIKitTestHost */ = {
			isa = PBXNativeTarget;
			buildConfigurationList = 1860F44C177C91B500C7B3C9 /* Build configuration list for PBXNativeTarget "ReactiveCocoa-iOS-UIKitTestHost" */;
			buildPhases = (
				1860F40E177C91B500C7B3C9 /* Sources */,
				1860F40F177C91B500C7B3C9 /* Frameworks */,
				1860F410177C91B500C7B3C9 /* Resources */,
			);
			buildRules = (
			);
			dependencies = (
				D0F117C3179F0A91006CE68F /* PBXTargetDependency */,
			);
			name = "ReactiveCocoa-iOS-UIKitTestHost";
			productName = "ReactiveCocoa-iOS-UIKitTestHost";
			productReference = 1860F412177C91B500C7B3C9 /* ReactiveCocoa-iOS-UIKitTestHost.app */;
			productType = "com.apple.product-type.application";
		};
		1860F42F177C91B500C7B3C9 /* ReactiveCocoa-iOS-UIKitTestHostTests */ = {
			isa = PBXNativeTarget;
			buildConfigurationList = 1860F44D177C91B500C7B3C9 /* Build configuration list for PBXNativeTarget "ReactiveCocoa-iOS-UIKitTestHostTests" */;
			buildPhases = (
				1860F42B177C91B500C7B3C9 /* Sources */,
				1860F42C177C91B500C7B3C9 /* Frameworks */,
				1860F42D177C91B500C7B3C9 /* Resources */,
			);
			buildRules = (
			);
			dependencies = (
				1860F452177C960700C7B3C9 /* PBXTargetDependency */,
				1860F454177C960700C7B3C9 /* PBXTargetDependency */,
				1860F436177C91B500C7B3C9 /* PBXTargetDependency */,
			);
			name = "ReactiveCocoa-iOS-UIKitTestHostTests";
			productName = "ReactiveCocoa-iOS-UIKitTestHostTests";
			productReference = 1860F430177C91B500C7B3C9 /* ReactiveCocoa-iOS-UIKitTestHostTests.octest */;
			productType = "com.apple.product-type.bundle";
		};
		5FAF5222174D4C2000CAC810 /* ReactiveCocoaTests-iOS */ = {
			isa = PBXNativeTarget;
			buildConfigurationList = 5FAF523D174D4C2000CAC810 /* Build configuration list for PBXNativeTarget "ReactiveCocoaTests-iOS" */;
			buildPhases = (
				5FAF521E174D4C2000CAC810 /* Sources */,
				5FAF521F174D4C2000CAC810 /* Frameworks */,
				5FAF5220174D4C2000CAC810 /* Resources */,
			);
			buildRules = (
			);
			dependencies = (
				D0ED9DBE1750180B003859A6 /* PBXTargetDependency */,
				D0ED9DC01750180B003859A6 /* PBXTargetDependency */,
				D0ED9DB617501806003859A6 /* PBXTargetDependency */,
			);
			name = "ReactiveCocoaTests-iOS";
			productName = "ReactiveCocoaTests-iOS";
			productReference = 5FAF5223174D4C2000CAC810 /* ReactiveCocoaTests-iOS.octest */;
			productType = "com.apple.product-type.bundle";
		};
		88037F8215056328001A5B19 /* ReactiveCocoa */ = {
			isa = PBXNativeTarget;
			buildConfigurationList = 88037F8F15056328001A5B19 /* Build configuration list for PBXNativeTarget "ReactiveCocoa" */;
			buildPhases = (
				88037F7E15056328001A5B19 /* Sources */,
				88037F7F15056328001A5B19 /* Frameworks */,
				88037F8015056328001A5B19 /* Headers */,
				88037F8115056328001A5B19 /* Resources */,
			);
			buildRules = (
			);
			dependencies = (
			);
			name = ReactiveCocoa;
			productName = ReactiveCocoa;
			productReference = 88037F8315056328001A5B19 /* ReactiveCocoa.framework */;
			productType = "com.apple.product-type.framework";
		};
		88CDF7DB15000FCF00163A9F /* ReactiveCocoaTests */ = {
			isa = PBXNativeTarget;
			buildConfigurationList = 88CDF7F015000FCF00163A9F /* Build configuration list for PBXNativeTarget "ReactiveCocoaTests" */;
			buildPhases = (
				88CDF7D715000FCF00163A9F /* Sources */,
				88CDF7D815000FCF00163A9F /* Frameworks */,
				88CDF7D915000FCF00163A9F /* Resources */,
				8820937F1501C94E00796685 /* Copy Frameworks */,
			);
			buildRules = (
			);
			dependencies = (
				8803807015056B1B001A5B19 /* PBXTargetDependency */,
				8803806E15056B15001A5B19 /* PBXTargetDependency */,
				88037FDB150564E9001A5B19 /* PBXTargetDependency */,
			);
			name = ReactiveCocoaTests;
			productName = GHObservableTests;
			productReference = 88CDF7DC15000FCF00163A9F /* ReactiveCocoaTests.octest */;
			productType = "com.apple.product-type.bundle";
		};
		88F440AA153DAC820097B4C3 /* ReactiveCocoa-iOS */ = {
			isa = PBXNativeTarget;
			buildConfigurationList = 88F440B3153DAC820097B4C3 /* Build configuration list for PBXNativeTarget "ReactiveCocoa-iOS" */;
			buildPhases = (
				88F440A7153DAC820097B4C3 /* Sources */,
				88F440A8153DAC820097B4C3 /* Frameworks */,
				88F440A9153DAC820097B4C3 /* Headers */,
			);
			buildRules = (
			);
			dependencies = (
			);
			name = "ReactiveCocoa-iOS";
			productName = ReactiveCocoaLib;
			productReference = 88F440AB153DAC820097B4C3 /* libReactiveCocoa-iOS.a */;
			productType = "com.apple.product-type.library.static";
		};
		D05AD39317F2D56F0080895B /* ReactiveCocoa-Mac */ = {
			isa = PBXNativeTarget;
			buildConfigurationList = D05AD3BD17F2D5710080895B /* Build configuration list for PBXNativeTarget "ReactiveCocoa-Mac" */;
			buildPhases = (
				D05AD39017F2D56F0080895B /* Sources */,
				D05AD39117F2D56F0080895B /* Frameworks */,
				D05AD39217F2D56F0080895B /* Headers */,
			);
			buildRules = (
			);
			dependencies = (
			);
			name = "ReactiveCocoa-Mac";
			productName = "ReactiveCocoa-Mac";
			productReference = D05AD39417F2D56F0080895B /* libReactiveCocoa-Mac.a */;
			productType = "com.apple.product-type.library.static";
		};
/* End PBXNativeTarget section */

/* Begin PBXProject section */
		88CDF7B215000FCE00163A9F /* Project object */ = {
			isa = PBXProject;
			attributes = {
				CLASSPREFIX = RAC;
				LastUpgradeCheck = 0500;
				ORGANIZATIONNAME = "GitHub, Inc.";
			};
			buildConfigurationList = 88CDF7B515000FCE00163A9F /* Build configuration list for PBXProject "ReactiveCocoa" */;
			compatibilityVersion = "Xcode 3.2";
			developmentRegion = English;
			hasScannedForEncodings = 0;
			knownRegions = (
				en,
			);
			mainGroup = 88CDF7B015000FCE00163A9F;
			productRefGroup = 88CDF7BC15000FCE00163A9F /* Products */;
			projectDirPath = "";
			projectReferences = (
				{
					ProductGroup = 8803804915056ACA001A5B19 /* Products */;
					ProjectRef = 8803804815056ACA001A5B19 /* Expecta.xcodeproj */;
				},
				{
					ProductGroup = 8803805C15056AD7001A5B19 /* Products */;
					ProjectRef = 8803805B15056AD7001A5B19 /* Specta.xcodeproj */;
				},
			);
			projectRoot = "";
			targets = (
				88037F8215056328001A5B19 /* ReactiveCocoa */,
				88F440AA153DAC820097B4C3 /* ReactiveCocoa-iOS */,
				88CDF7DB15000FCF00163A9F /* ReactiveCocoaTests */,
				5FAF5222174D4C2000CAC810 /* ReactiveCocoaTests-iOS */,
				1860F411177C91B500C7B3C9 /* ReactiveCocoa-iOS-UIKitTestHost */,
				1860F42F177C91B500C7B3C9 /* ReactiveCocoa-iOS-UIKitTestHostTests */,
				D05AD39317F2D56F0080895B /* ReactiveCocoa-Mac */,
			);
		};
/* End PBXProject section */

/* Begin PBXReferenceProxy section */
		8803805315056ACB001A5B19 /* libExpecta.a */ = {
			isa = PBXReferenceProxy;
			fileType = archive.ar;
			path = libExpecta.a;
			remoteRef = 8803805215056ACB001A5B19 /* PBXContainerItemProxy */;
			sourceTree = BUILT_PRODUCTS_DIR;
		};
		8803805515056ACB001A5B19 /* libExpecta-iOS.a */ = {
			isa = PBXReferenceProxy;
			fileType = archive.ar;
			path = "libExpecta-iOS.a";
			remoteRef = 8803805415056ACB001A5B19 /* PBXContainerItemProxy */;
			sourceTree = BUILT_PRODUCTS_DIR;
		};
		8803805715056ACB001A5B19 /* ExpectaTests.octest */ = {
			isa = PBXReferenceProxy;
			fileType = wrapper.cfbundle;
			path = ExpectaTests.octest;
			remoteRef = 8803805615056ACB001A5B19 /* PBXContainerItemProxy */;
			sourceTree = BUILT_PRODUCTS_DIR;
		};
		8803805915056ACB001A5B19 /* Expecta-iOSTests.octest */ = {
			isa = PBXReferenceProxy;
			fileType = wrapper.cfbundle;
			path = "Expecta-iOSTests.octest";
			remoteRef = 8803805815056ACB001A5B19 /* PBXContainerItemProxy */;
			sourceTree = BUILT_PRODUCTS_DIR;
		};
		8803806615056AD7001A5B19 /* libSpecta.a */ = {
			isa = PBXReferenceProxy;
			fileType = archive.ar;
			path = libSpecta.a;
			remoteRef = 8803806515056AD7001A5B19 /* PBXContainerItemProxy */;
			sourceTree = BUILT_PRODUCTS_DIR;
		};
		8803806815056AD7001A5B19 /* libSpecta-iOS.a */ = {
			isa = PBXReferenceProxy;
			fileType = archive.ar;
			path = "libSpecta-iOS.a";
			remoteRef = 8803806715056AD7001A5B19 /* PBXContainerItemProxy */;
			sourceTree = BUILT_PRODUCTS_DIR;
		};
		8803806A15056AD7001A5B19 /* SpectaTests.octest */ = {
			isa = PBXReferenceProxy;
			fileType = wrapper.cfbundle;
			path = SpectaTests.octest;
			remoteRef = 8803806915056AD7001A5B19 /* PBXContainerItemProxy */;
			sourceTree = BUILT_PRODUCTS_DIR;
		};
		8803806C15056AD7001A5B19 /* Specta-iOSTests.octest */ = {
			isa = PBXReferenceProxy;
			fileType = wrapper.cfbundle;
			path = "Specta-iOSTests.octest";
			remoteRef = 8803806B15056AD7001A5B19 /* PBXContainerItemProxy */;
			sourceTree = BUILT_PRODUCTS_DIR;
		};
/* End PBXReferenceProxy section */

/* Begin PBXResourcesBuildPhase section */
		1860F410177C91B500C7B3C9 /* Resources */ = {
			isa = PBXResourcesBuildPhase;
			buildActionMask = 2147483647;
			files = (
				1860F41E177C91B500C7B3C9 /* InfoPlist.strings in Resources */,
				1860F426177C91B500C7B3C9 /* Default.png in Resources */,
				1860F428177C91B500C7B3C9 /* Default@2x.png in Resources */,
				1860F42A177C91B500C7B3C9 /* Default-568h@2x.png in Resources */,
			);
			runOnlyForDeploymentPostprocessing = 0;
		};
		1860F42D177C91B500C7B3C9 /* Resources */ = {
			isa = PBXResourcesBuildPhase;
			buildActionMask = 2147483647;
			files = (
				1860F43C177C91B500C7B3C9 /* InfoPlist.strings in Resources */,
			);
			runOnlyForDeploymentPostprocessing = 0;
		};
		5FAF5220174D4C2000CAC810 /* Resources */ = {
			isa = PBXResourcesBuildPhase;
			buildActionMask = 2147483647;
			files = (
				D090768E17FBED2E00EB087A /* test-data.json in Resources */,
			);
			runOnlyForDeploymentPostprocessing = 0;
		};
		88037F8115056328001A5B19 /* Resources */ = {
			isa = PBXResourcesBuildPhase;
			buildActionMask = 2147483647;
			files = (
			);
			runOnlyForDeploymentPostprocessing = 0;
		};
		88CDF7D915000FCF00163A9F /* Resources */ = {
			isa = PBXResourcesBuildPhase;
			buildActionMask = 2147483647;
			files = (
				D090768D17FBED2E00EB087A /* test-data.json in Resources */,
				88CDF7E715000FCF00163A9F /* InfoPlist.strings in Resources */,
			);
			runOnlyForDeploymentPostprocessing = 0;
		};
/* End PBXResourcesBuildPhase section */

/* Begin PBXSourcesBuildPhase section */
		1860F40E177C91B500C7B3C9 /* Sources */ = {
			isa = PBXSourcesBuildPhase;
			buildActionMask = 2147483647;
			files = (
				1860F420177C91B500C7B3C9 /* main.m in Sources */,
				1860F424177C91B500C7B3C9 /* RACAppDelegate.m in Sources */,
			);
			runOnlyForDeploymentPostprocessing = 0;
		};
		1860F42B177C91B500C7B3C9 /* Sources */ = {
			isa = PBXSourcesBuildPhase;
			buildActionMask = 2147483647;
			files = (
				1668028317FE775200C724B4 /* UICollectionReusableViewRACSupportSpec.m in Sources */,
				D0F117CC179F0B97006CE68F /* UITableViewCellRACSupportSpec.m in Sources */,
				1860F44F177C958300C7B3C9 /* UITextFieldRACSupportSpec.m in Sources */,
				1860F450177C958900C7B3C9 /* UITextViewRACSupportSpec.m in Sources */,
				D004BC9C177E1A2B00A5B8C5 /* UIActionSheetRACSupportSpec.m in Sources */,
				5564542418107275002BD2E4 /* UIRefreshControlRACSupportSpec.m in Sources */,
			);
			runOnlyForDeploymentPostprocessing = 0;
		};
		5FAF521E174D4C2000CAC810 /* Sources */ = {
			isa = PBXSourcesBuildPhase;
			buildActionMask = 2147483647;
			files = (
				5FAF523E174D4D3200CAC810 /* NSEnumeratorRACSequenceAdditionsSpec.m in Sources */,
				5FAF523F174D4D3600CAC810 /* NSNotificationCenterRACSupportSpec.m in Sources */,
				D090768B17FBECBF00EB087A /* NSURLConnectionRACSupportSpec.m in Sources */,
				5FAF5240174D4D5600CAC810 /* NSObjectRACDeallocatingSpec.m in Sources */,
				5FAF5241174D4D5600CAC810 /* NSObjectRACLiftingSpec.m in Sources */,
				5FAF5242174D4D5600CAC810 /* NSObjectRACPropertySubscribingExamples.m in Sources */,
				D0CCA3BA18584AD40009499A /* RACAggregatingSignalGeneratorSpec.m in Sources */,
				5FAF5243174D4D5600CAC810 /* NSObjectRACPropertySubscribingSpec.m in Sources */,
				5FAF5244174D4D5600CAC810 /* NSStringRACKeyPathUtilitiesSpec.m in Sources */,
				5FAF5246174D4D5600CAC810 /* RACBacktraceSpec.m in Sources */,
				5FAF5247174D4D5600CAC810 /* RACBlockTrampolineSpec.m in Sources */,
				5FAF5248174D4D5600CAC810 /* RACCommandSpec.m in Sources */,
				5FAF5249174D4D5600CAC810 /* RACCompoundDisposableSpec.m in Sources */,
				5FAF524A174D4D5600CAC810 /* RACEventSpec.m in Sources */,
				5FAF524B174D4D5600CAC810 /* RACKVOWrapperSpec.m in Sources */,
				5FAF524C174D4D5600CAC810 /* RACMulticastConnectionSpec.m in Sources */,
				5FAF524D174D4D5600CAC810 /* RACKVOChannelSpec.m in Sources */,
				5FAF524E174D4D5600CAC810 /* RACPropertySignalExamples.m in Sources */,
				5FAF524F174D4D5600CAC810 /* RACChannelExamples.m in Sources */,
				5FAF5250174D4D5600CAC810 /* RACChannelSpec.m in Sources */,
				5FAF5252174D4D5600CAC810 /* RACCollectionSupportSpec.m in Sources */,
				5FAF5253174D4D5600CAC810 /* RACSequenceExamples.m in Sources */,
				5FAF5254174D4D5600CAC810 /* RACSequenceSpec.m in Sources */,
				5FAF5255174D4D5600CAC810 /* RACSignalSpec.m in Sources */,
				5FAF5256174D4D5600CAC810 /* RACStreamExamples.m in Sources */,
				5FAF5257174D4D5600CAC810 /* RACSubjectSpec.m in Sources */,
				5FAF5258174D4D5600CAC810 /* RACSubscriberExamples.m in Sources */,
				5FAF5259174D4D5600CAC810 /* RACLiveSubscriberSpec.m in Sources */,
				AC65FD52176DECB1005ED22B /* UIAlertViewRACSupportSpec.m in Sources */,
				5FAF525A174D4D5600CAC810 /* RACSubscriptingAssignmentTrampolineSpec.m in Sources */,
				5FAF525B174D4D5600CAC810 /* RACTestObject.m in Sources */,
				5FAF525C174D4D5600CAC810 /* RACTupleSpec.m in Sources */,
				5FAF525D174D4D5600CAC810 /* NSObjectRACSelectorSignalSpec.m in Sources */,
				D05CE1C71840A2520015A2B0 /* RACDynamicSignalGeneratorSpec.m in Sources */,
				5FAF525E174D4D5600CAC810 /* RACSubclassObject.m in Sources */,
				5FAF5262174D4D8F00CAC810 /* UIBarButtonItemRACSupportSpec.m in Sources */,
				88302BFE1762A9E6003633BD /* RACTestExampleScheduler.m in Sources */,
				8884DD6B1756B65300F6C379 /* RACSignalStartExamples.m in Sources */,
				D028DB7E179E591E00D1042F /* RACSerialDisposableSpec.m in Sources */,
				88302C2F1762C180003633BD /* RACTargetQueueSchedulerSpec.m in Sources */,
				D0A0E227176A84DB007273ED /* RACDisposableSpec.m in Sources */,
				D066C796176D262500C242D2 /* UIControlRACSupportSpec.m in Sources */,
				D066C79D176D263D00C242D2 /* RACTestUIButton.m in Sources */,
				D02C7C911822D43000CB20D6 /* RACSchedulerSpec.m in Sources */,
				D0C55CE217759559008CDDCA /* RACDelegateProxySpec.m in Sources */,
				D07200261788C57200987F70 /* RACTestSchedulerSpec.m in Sources */,
			);
			runOnlyForDeploymentPostprocessing = 0;
		};
		88037F7E15056328001A5B19 /* Sources */ = {
			isa = PBXSourcesBuildPhase;
			buildActionMask = 2147483647;
			files = (
				88A0B6D2165B2B09005DE8F3 /* RACBlockTrampoline.m in Sources */,
				88037FC71505647E001A5B19 /* NSObject+RACKVOWrapper.m in Sources */,
				88037FCC1505648C001A5B19 /* RACCommand.m in Sources */,
				88037FCD1505648C001A5B19 /* NSControl+RACSupport.m in Sources */,
				D090768217FBEADE00EB087A /* NSURLConnection+RACSupport.m in Sources */,
				880B9177150B09190008488E /* RACSubject.m in Sources */,
				88D4AB3F1510F6C30011494F /* RACReplaySubject.m in Sources */,
				88977C3E1512914A00A09EC5 /* RACSignal.m in Sources */,
				883A84DB1513964B006DB4C7 /* RACBehaviorSubject.m in Sources */,
				883A84E01513B5EC006DB4C7 /* RACDisposable.m in Sources */,
				886678711518DCD800DE77EC /* NSObject+RACPropertySubscribing.m in Sources */,
				881B37CD152260BF0079220B /* RACUnit.m in Sources */,
				884476E5152367D100958F44 /* RACScopedDisposable.m in Sources */,
				88B76F8F153726B00053EAE2 /* RACTuple.m in Sources */,
				88E2C6B5153C771C00C7493C /* RACScheduler.m in Sources */,
				88F440D4153DADEA0097B4C3 /* NSObject+RACAppKitBindings.m in Sources */,
				886F702B1551CF920045D68B /* RACGroupedSignal.m in Sources */,
				A1FCC374156754A7008C9686 /* RACObjCRuntime.m in Sources */,
				D0DFBCCE15DD6D40009DADB3 /* RACBacktrace.m in Sources */,
				D0D910D015F915BD00AD2DDA /* RACSignal+Operations.m in Sources */,
				D00753CB1857E07A0073D289 /* RACAggregatingSignalGenerator.m in Sources */,
				88FC735716114F9C00F8A774 /* RACSubscriptingAssignmentTrampoline.m in Sources */,
				886CEAE4163DE942007632D1 /* NSObject+RACLifting.m in Sources */,
				D013A3E11807B7450072B6CE /* RACEmptySignal.m in Sources */,
				887ACDA9165878A8009190AD /* NSInvocation+RACTypeParsing.m in Sources */,
				D0E9676D1641EF9C00FCFF06 /* NSArray+RACSupport.m in Sources */,
				D0E967711641EF9C00FCFF06 /* NSDictionary+RACSupport.m in Sources */,
				D0E967751641EF9C00FCFF06 /* NSOrderedSet+RACSupport.m in Sources */,
				D0E967791641EF9C00FCFF06 /* NSSet+RACSupport.m in Sources */,
				D0E967811641EF9C00FCFF06 /* RACArraySequence.m in Sources */,
				D0E967851641EF9C00FCFF06 /* RACDynamicSequence.m in Sources */,
				D0E967891641EF9C00FCFF06 /* RACEmptySequence.m in Sources */,
				D03525D417E2EBC90099CBAB /* RACSignalProvider.d in Sources */,
				D028DB76179E53CB00D1042F /* RACSerialDisposable.m in Sources */,
				D0E9678D1641EF9C00FCFF06 /* RACSequence.m in Sources */,
				D0E967911641EF9C00FCFF06 /* RACStringSequence.m in Sources */,
				D0D487031642550100DD7605 /* RACStream.m in Sources */,
				D0EE284D164D906B006954A4 /* RACSignalSequence.m in Sources */,
				881E86A41669304800667F7B /* RACCompoundDisposable.m in Sources */,
				881E87AE16695C5600667F7B /* RACQueueScheduler.m in Sources */,
				881E87B416695EDF00667F7B /* RACImmediateScheduler.m in Sources */,
				5F45A887168CFA3E00B58A2B /* RACKVOChannel.m in Sources */,
				5F6FE8551692568A00A8D7A6 /* RACChannel.m in Sources */,
				88C5A026169246140045EF05 /* RACMulticastConnection.m in Sources */,
				5F9743F91694A2460024EB82 /* RACEagerSequence.m in Sources */,
				D0A318EA18285DDD00A99BAD /* RACLiveSubscriber.m in Sources */,
				5F773DEC169B46670023069D /* NSEnumerator+RACSupport.m in Sources */,
				D077A16F169B740200057BB1 /* RACEvent.m in Sources */,
				8837EA1816A5A33300FC3CDF /* RACKVOTrampoline.m in Sources */,
				D0A0B01616EAA3D100C47593 /* NSText+RACSupport.m in Sources */,
				D020F3DB17F6A3E40092BED2 /* RACCompoundDisposableProvider.d in Sources */,
				D013A3E91807B7C30072B6CE /* RACReturnSignal.m in Sources */,
				6E58405616F22D7500F588A6 /* NSObject+RACDeallocating.m in Sources */,
				880D7A5C16F7B351004A3361 /* NSObject+RACSelectorSignal.m in Sources */,
				D0307EDF1731AAE100D83211 /* RACTupleSequence.m in Sources */,
				D07CD7181731BA3900DE2394 /* RACUnarySequence.m in Sources */,
				5FDC35051736F54700792E52 /* NSString+RACKeyPathUtilities.m in Sources */,
				D0D243BD1741FA13004359C6 /* NSObject+RACDescription.m in Sources */,
				882D071A17614FA7009EDA69 /* RACTargetQueueScheduler.m in Sources */,
				D013A3D91807B5ED0072B6CE /* RACErrorSignal.m in Sources */,
				D05F9D3717984EC000FD7982 /* EXTRuntimeExtensions.m in Sources */,
				D009307B1788AB7B00EE7E8B /* RACTestScheduler.m in Sources */,
				55C39DE417F1EC6E006DC60C /* NSData+RACSupport.m in Sources */,
				D0BD34C8182B159500B324CB /* RACSignalGenerator.m in Sources */,
				55C39DE517F1EC6E006DC60C /* NSFileHandle+RACSupport.m in Sources */,
				D0BD34D6182B163E00B324CB /* RACDynamicSignalGenerator.m in Sources */,
				55C39DE617F1EC6E006DC60C /* NSNotificationCenter+RACSupport.m in Sources */,
				D013A3F21807B9690072B6CE /* RACDynamicSignal.m in Sources */,
				55C39DE717F1EC6E006DC60C /* NSString+RACSupport.m in Sources */,
			);
			runOnlyForDeploymentPostprocessing = 0;
		};
		88CDF7D715000FCF00163A9F /* Sources */ = {
			isa = PBXSourcesBuildPhase;
			buildActionMask = 2147483647;
			files = (
				8820937C1501C8A600796685 /* RACSignalSpec.m in Sources */,
				889D0A8015974B2A00F833E3 /* RACSubjectSpec.m in Sources */,
				D041376915D2281C004BBF80 /* RACKVOWrapperSpec.m in Sources */,
				D028DB7D179E591E00D1042F /* RACSerialDisposableSpec.m in Sources */,
				882CCA1E15F1564D00937D6E /* RACCommandSpec.m in Sources */,
				884848B615F658B800B11BD0 /* NSControlRACSupportSpec.m in Sources */,
				88442A341608A9AD00636B49 /* RACTestObject.m in Sources */,
				88FC735B16114FFB00F8A774 /* RACSubscriptingAssignmentTrampolineSpec.m in Sources */,
				8851A38B16161D500050D47F /* NSObjectRACPropertySubscribingSpec.m in Sources */,
				D0D487061642651400DD7605 /* RACSequenceSpec.m in Sources */,
				D0487AB3164314430085D890 /* RACStreamExamples.m in Sources */,
				D0C70F90164337A2007027B4 /* RACCollectionSupportSpec.m in Sources */,
				D0C70F93164337E3007027B4 /* RACSequenceExamples.m in Sources */,
				886CEACD163DE669007632D1 /* RACBlockTrampolineSpec.m in Sources */,
				8801E7511644BDE200A155FE /* NSObjectRACLiftingSpec.m in Sources */,
				D0C70EC616659333005AAD03 /* RACSubscriberExamples.m in Sources */,
				D090768A17FBECBF00EB087A /* NSURLConnectionRACSupportSpec.m in Sources */,
				D0C70EC8166595AD005AAD03 /* RACLiveSubscriberSpec.m in Sources */,
				881E86BA1669350B00667F7B /* RACCompoundDisposableSpec.m in Sources */,
				D0700F4C1672994D00D7CD30 /* NSNotificationCenterRACSupportSpec.m in Sources */,
				5F2447AD167E87C50062180C /* RACKVOChannelSpec.m in Sources */,
				D02221621678910900DBD031 /* RACTupleSpec.m in Sources */,
				5F7EFECF168FBC4B0037E500 /* RACChannelExamples.m in Sources */,
				5F7EFED0168FBC4B0037E500 /* RACChannelSpec.m in Sources */,
				D0870C6F16884A0600D0E11D /* RACBacktraceSpec.m in Sources */,
				88C5A02916924BFC0045EF05 /* RACMulticastConnectionSpec.m in Sources */,
				D0EDE76716968AB10072A780 /* RACPropertySignalExamples.m in Sources */,
				5F773DF0169B48830023069D /* NSEnumeratorRACSequenceAdditionsSpec.m in Sources */,
				D05CE1C61840A2520015A2B0 /* RACDynamicSignalGeneratorSpec.m in Sources */,
				D02C7C901822D43000CB20D6 /* RACSchedulerSpec.m in Sources */,
				D077A172169B79A900057BB1 /* RACEventSpec.m in Sources */,
				D0A0B01816EAA5CC00C47593 /* NSTextRACSupportSpec.m in Sources */,
				6E58405F16F3414200F588A6 /* NSObjectRACDeallocatingSpec.m in Sources */,
				1E893381171647A5009071B0 /* NSObjectRACPropertySubscribingExamples.m in Sources */,
				880D7A6616F7BB1A004A3361 /* NSObjectRACSelectorSignalSpec.m in Sources */,
				D0CCA3B918584AD40009499A /* RACAggregatingSignalGeneratorSpec.m in Sources */,
				880D7A6916F7BCC7004A3361 /* RACSubclassObject.m in Sources */,
				5FDC350F1736F81900792E52 /* NSStringRACKeyPathUtilitiesSpec.m in Sources */,
				88302BFD1762A9E6003633BD /* RACTestExampleScheduler.m in Sources */,
				4925E806181BCC71000B2FEE /* (null) in Sources */,
				8884DD651756ACF600F6C379 /* RACSignalStartExamples.m in Sources */,
				88302C2E1762C180003633BD /* RACTargetQueueSchedulerSpec.m in Sources */,
				D0A0E226176A84DB007273ED /* RACDisposableSpec.m in Sources */,
				D011F9D01782AFD400EE7E38 /* NSObjectRACAppKitBindingsSpec.m in Sources */,
				D07200251788C57200987F70 /* RACTestSchedulerSpec.m in Sources */,
			);
			runOnlyForDeploymentPostprocessing = 0;
		};
		88F440A7153DAC820097B4C3 /* Sources */ = {
			isa = PBXSourcesBuildPhase;
			buildActionMask = 2147483647;
			files = (
				27A887D11703DC6800040001 /* UIBarButtonItem+RACSupport.m in Sources */,
				8882D4601673B0450080E7CD /* RACBlockTrampoline.m in Sources */,
				D0BD34C9182B159500B324CB /* RACSignalGenerator.m in Sources */,
				88F440BA153DAD570097B4C3 /* RACCommand.m in Sources */,
				88F440BD153DAD5C0097B4C3 /* RACSignal.m in Sources */,
				88F440CF153DAD850097B4C3 /* NSObject+RACPropertySubscribing.m in Sources */,
				ACB0EAF31797DDD400942FFC /* UIAlertView+RACSupport.m in Sources */,
				88F440CE153DAD830097B4C3 /* NSObject+RACKVOWrapper.m in Sources */,
				88F440C1153DAD640097B4C3 /* RACReplaySubject.m in Sources */,
				88F440C0153DAD630097B4C3 /* RACSubject.m in Sources */,
				88F440C6153DAD6E0097B4C3 /* RACScopedDisposable.m in Sources */,
				88F440C3153DAD690097B4C3 /* RACBehaviorSubject.m in Sources */,
				88F440C9153DAD740097B4C3 /* RACUnit.m in Sources */,
				88F440CB153DAD780097B4C3 /* RACScheduler.m in Sources */,
				88F440CA153DAD760097B4C3 /* RACTuple.m in Sources */,
				88F440C5153DAD6C0097B4C3 /* RACDisposable.m in Sources */,
				D090768317FBEADE00EB087A /* NSURLConnection+RACSupport.m in Sources */,
				88F44263153DC2C70097B4C3 /* UIControl+RACSupport.m in Sources */,
				886F702C1551CF9D0045D68B /* RACGroupedSignal.m in Sources */,
				88F44267153DCAC50097B4C3 /* UITextField+RACSupport.m in Sources */,
				A1FCC27715666AA3008C9686 /* UITextView+RACSupport.m in Sources */,
				D03525D917E2FAAD0099CBAB /* RACSignalProvider.d in Sources */,
				A1FCC375156754A7008C9686 /* RACObjCRuntime.m in Sources */,
				A1FCC37B1567DED0008C9686 /* RACDelegateProxy.m in Sources */,
				D0DFBCCF15DD6D40009DADB3 /* RACBacktrace.m in Sources */,
				D0D910D115F915BD00AD2DDA /* RACSignal+Operations.m in Sources */,
				88FC735816114F9C00F8A774 /* RACSubscriptingAssignmentTrampoline.m in Sources */,
				886CEAE5163DE942007632D1 /* NSObject+RACLifting.m in Sources */,
				887ACDAA165878A8009190AD /* NSInvocation+RACTypeParsing.m in Sources */,
				D0E9676E1641EF9C00FCFF06 /* NSArray+RACSupport.m in Sources */,
				D013A3E21807B7450072B6CE /* RACEmptySignal.m in Sources */,
				D0E967721641EF9C00FCFF06 /* NSDictionary+RACSupport.m in Sources */,
				D0E967761641EF9C00FCFF06 /* NSOrderedSet+RACSupport.m in Sources */,
				D0E9677A1641EF9C00FCFF06 /* NSSet+RACSupport.m in Sources */,
				D0E967821641EF9C00FCFF06 /* RACArraySequence.m in Sources */,
				D0E967861641EF9C00FCFF06 /* RACDynamicSequence.m in Sources */,
				D00753CC1857E07A0073D289 /* RACAggregatingSignalGenerator.m in Sources */,
				D028DB88179E616700D1042F /* UITableViewCell+RACSupport.m in Sources */,
				D0E9678A1641EF9C00FCFF06 /* RACEmptySequence.m in Sources */,
				D0E9678E1641EF9C00FCFF06 /* RACSequence.m in Sources */,
				D0E967921641EF9C00FCFF06 /* RACStringSequence.m in Sources */,
				D013A3F31807B9690072B6CE /* RACDynamicSignal.m in Sources */,
				D0D487041642550100DD7605 /* RACStream.m in Sources */,
				D013A3DA1807B5ED0072B6CE /* RACErrorSignal.m in Sources */,
				D0EE284E164D906B006954A4 /* RACSignalSequence.m in Sources */,
				881E86A51669304800667F7B /* RACCompoundDisposable.m in Sources */,
				881E87AF16695C5600667F7B /* RACQueueScheduler.m in Sources */,
				881E87B516695EDF00667F7B /* RACImmediateScheduler.m in Sources */,
				1668028017FE75F900C724B4 /* UICollectionReusableView+RACSupport.m in Sources */,
				5F45A888168CFA3E00B58A2B /* RACKVOChannel.m in Sources */,
				D028DB77179E53CB00D1042F /* RACSerialDisposable.m in Sources */,
				5F6FE8561692568A00A8D7A6 /* RACChannel.m in Sources */,
				88C5A027169246140045EF05 /* RACMulticastConnection.m in Sources */,
				5F9743FA1694A2460024EB82 /* RACEagerSequence.m in Sources */,
				5F773DED169B46670023069D /* NSEnumerator+RACSupport.m in Sources */,
				D077A170169B740200057BB1 /* RACEvent.m in Sources */,
				8837EA1916A5A33300FC3CDF /* RACKVOTrampoline.m in Sources */,
				6E58405D16F22F7800F588A6 /* NSObject+RACDeallocating.m in Sources */,
				880D7A5D16F7B351004A3361 /* NSObject+RACSelectorSignal.m in Sources */,
				D0307EE01731AAE100D83211 /* RACTupleSequence.m in Sources */,
				D07CD7191731BA3900DE2394 /* RACUnarySequence.m in Sources */,
				554D9E5E181064E200F21262 /* UIRefreshControl+RACSupport.m in Sources */,
				1EC06B18173CB04000365258 /* UIGestureRecognizer+RACSupport.m in Sources */,
				5FDC35061736F54700792E52 /* NSString+RACKeyPathUtilities.m in Sources */,
				D0D243BE1741FA13004359C6 /* NSObject+RACDescription.m in Sources */,
				5EE9A7941760D61300EAF5A2 /* UIButton+RACSupport.m in Sources */,
				D0BD34D7182B163E00B324CB /* RACDynamicSignalGenerator.m in Sources */,
				882D071F17615139009EDA69 /* RACTargetQueueScheduler.m in Sources */,
				D0A318EB18285DDD00A99BAD /* RACLiveSubscriber.m in Sources */,
				557A4B5B177648C7008EF796 /* UIActionSheet+RACSupport.m in Sources */,
				D05F9D3817984EC000FD7982 /* EXTRuntimeExtensions.m in Sources */,
				D009307C1788AB7B00EE7E8B /* RACTestScheduler.m in Sources */,
				5F70B2B017AB1829009AEDF9 /* UIDatePicker+RACSupport.m in Sources */,
				5F70B2BF17AB1857009AEDF9 /* UISegmentedControl+RACSupport.m in Sources */,
				5F70B2C117AB1857009AEDF9 /* UISlider+RACSupport.m in Sources */,
				5F70B2C317AB1857009AEDF9 /* UIStepper+RACSupport.m in Sources */,
				5F70B2C517AB1857009AEDF9 /* UISwitch+RACSupport.m in Sources */,
				5F016DF717B10AA8002EEC69 /* UIControl+RACSupportPrivate.m in Sources */,
				D013A3EA1807B7C30072B6CE /* RACReturnSignal.m in Sources */,
				D020F3DC17F6A3E40092BED2 /* RACCompoundDisposableProvider.d in Sources */,
				55C39DE817F1EC6E006DC60C /* NSData+RACSupport.m in Sources */,
				55C39DE917F1EC6E006DC60C /* NSFileHandle+RACSupport.m in Sources */,
				55C39DEA17F1EC6E006DC60C /* NSNotificationCenter+RACSupport.m in Sources */,
				55C39DEB17F1EC6E006DC60C /* NSString+RACSupport.m in Sources */,
			);
			runOnlyForDeploymentPostprocessing = 0;
		};
		D05AD39017F2D56F0080895B /* Sources */ = {
			isa = PBXSourcesBuildPhase;
			buildActionMask = 2147483647;
			files = (
				D05AD3CF17F2DB100080895B /* NSInvocation+RACTypeParsing.m in Sources */,
				D05AD3F117F2DB4F0080895B /* RACDynamicSequence.m in Sources */,
				D05AD3F517F2DB4F0080895B /* RACSignalSequence.m in Sources */,
				D05AD3C217F2DB100080895B /* RACBlockTrampoline.m in Sources */,
				D05AD41917F2DB6A0080895B /* NSSet+RACSupport.m in Sources */,
				D090768417FBEADE00EB087A /* NSURLConnection+RACSupport.m in Sources */,
				D05AD3CE17F2DB100080895B /* NSObject+RACLifting.m in Sources */,
				D05AD3FE17F2DB5D0080895B /* RACQueueScheduler.m in Sources */,
				D05AD42517F2DB6E0080895B /* NSText+RACSupport.m in Sources */,
				D070CBC517FB5E370017F121 /* RACCompoundDisposableProvider.d in Sources */,
				D05AD3F217F2DB4F0080895B /* RACEagerSequence.m in Sources */,
				D05AD3F617F2DB4F0080895B /* RACTupleSequence.m in Sources */,
				D05AD3E917F2DB230080895B /* RACSerialDisposable.m in Sources */,
				D05AD40E17F2DB6A0080895B /* NSEnumerator+RACSupport.m in Sources */,
				D05AD43217F2DBCA0080895B /* RACSignalProvider.d in Sources */,
				D05AD42D17F2DB840080895B /* RACKVOTrampoline.m in Sources */,
				D05AD3D517F2DB1D0080895B /* RACSignal+Operations.m in Sources */,
				D05AD41317F2DB6A0080895B /* NSObject+RACDescription.m in Sources */,
				D05AD3CA17F2DB100080895B /* RACSubscriptingAssignmentTrampoline.m in Sources */,
				D05AD3E717F2DB230080895B /* RACCompoundDisposable.m in Sources */,
				D05AD3DD17F2DB1D0080895B /* RACSubject.m in Sources */,
				D00753CD1857E07A0073D289 /* RACAggregatingSignalGenerator.m in Sources */,
				D013A3E31807B7450072B6CE /* RACEmptySignal.m in Sources */,
				D05AD3F417F2DB4F0080895B /* RACStringSequence.m in Sources */,
				D05AD40C17F2DB6A0080895B /* NSDictionary+RACSupport.m in Sources */,
				D05AD41F17F2DB6E0080895B /* NSControl+RACSupport.m in Sources */,
				D05AD41517F2DB6A0080895B /* NSObject+RACSelectorSignal.m in Sources */,
				D05AD3C817F2DB100080895B /* RACBacktrace.m in Sources */,
				D05AD41217F2DB6A0080895B /* NSNotificationCenter+RACSupport.m in Sources */,
				D05AD3D917F2DB1D0080895B /* RACMulticastConnection.m in Sources */,
				D05AD43117F2DB950080895B /* RACObjCRuntime.m in Sources */,
				D05AD3DB17F2DB1D0080895B /* RACGroupedSignal.m in Sources */,
				D05AD3F017F2DB4F0080895B /* RACArraySequence.m in Sources */,
				D05AD3E517F2DB230080895B /* RACScopedDisposable.m in Sources */,
				D05AD42917F2DB840080895B /* RACKVOChannel.m in Sources */,
				D05AD42C17F2DB840080895B /* NSString+RACKeyPathUtilities.m in Sources */,
				D05AD42717F2DB840080895B /* RACChannel.m in Sources */,
				D05AD3FB17F2DB5D0080895B /* RACScheduler.m in Sources */,
				D05AD3EB17F2DB270080895B /* RACCommand.m in Sources */,
				D05AD3D117F2DB100080895B /* RACStream.m in Sources */,
				D05AD3F717F2DB4F0080895B /* RACUnarySequence.m in Sources */,
				D05AD3D317F2DB1D0080895B /* RACSignal.m in Sources */,
				D05AD42F17F2DB840080895B /* NSObject+RACPropertySubscribing.m in Sources */,
				D05AD3F317F2DB4F0080895B /* RACEmptySequence.m in Sources */,
				D05AD42317F2DB6E0080895B /* NSObject+RACAppKitBindings.m in Sources */,
				D05AD40817F2DB6A0080895B /* NSArray+RACSupport.m in Sources */,
				D05AD40017F2DB5D0080895B /* RACTargetQueueScheduler.m in Sources */,
				D0A318EC18285DDD00A99BAD /* RACLiveSubscriber.m in Sources */,
				D05AD41717F2DB6A0080895B /* NSOrderedSet+RACSupport.m in Sources */,
				D05AD40617F2DB5D0080895B /* RACTestScheduler.m in Sources */,
				D05AD3EF17F2DB4F0080895B /* RACSequence.m in Sources */,
				D013A3EB1807B7C30072B6CE /* RACReturnSignal.m in Sources */,
				D05AD3DF17F2DB1D0080895B /* RACReplaySubject.m in Sources */,
				D05AD3C417F2DB100080895B /* RACUnit.m in Sources */,
				D05AD41017F2DB6A0080895B /* NSFileHandle+RACSupport.m in Sources */,
				D05AD41D17F2DB6A0080895B /* NSString+RACSupport.m in Sources */,
				D05AD3E317F2DB230080895B /* RACDisposable.m in Sources */,
				D05AD40217F2DB5D0080895B /* RACImmediateScheduler.m in Sources */,
				D05AD3CC17F2DB100080895B /* NSObject+RACDeallocating.m in Sources */,
				D05AD40A17F2DB6A0080895B /* NSData+RACSupport.m in Sources */,
				D013A3DB1807B5ED0072B6CE /* RACErrorSignal.m in Sources */,
				D05AD42B17F2DB840080895B /* NSObject+RACKVOWrapper.m in Sources */,
				D05AD3E117F2DB1D0080895B /* RACBehaviorSubject.m in Sources */,
				D05AD3D717F2DB1D0080895B /* RACEvent.m in Sources */,
				D0BD34CA182B159500B324CB /* RACSignalGenerator.m in Sources */,
				D0BD34D8182B163E00B324CB /* RACDynamicSignalGenerator.m in Sources */,
				D05AD3C617F2DB100080895B /* RACTuple.m in Sources */,
				D013A3F41807B9690072B6CE /* RACDynamicSignal.m in Sources */,
				D049804217F91F42001EE042 /* EXTRuntimeExtensions.m in Sources */,
			);
			runOnlyForDeploymentPostprocessing = 0;
		};
/* End PBXSourcesBuildPhase section */

/* Begin PBXTargetDependency section */
		1860F436177C91B500C7B3C9 /* PBXTargetDependency */ = {
			isa = PBXTargetDependency;
			target = 1860F411177C91B500C7B3C9 /* ReactiveCocoa-iOS-UIKitTestHost */;
			targetProxy = 1860F435177C91B500C7B3C9 /* PBXContainerItemProxy */;
		};
		1860F452177C960700C7B3C9 /* PBXTargetDependency */ = {
			isa = PBXTargetDependency;
			name = "Specta-iOS";
			targetProxy = 1860F451177C960700C7B3C9 /* PBXContainerItemProxy */;
		};
		1860F454177C960700C7B3C9 /* PBXTargetDependency */ = {
			isa = PBXTargetDependency;
			name = "Expecta-iOS";
			targetProxy = 1860F453177C960700C7B3C9 /* PBXContainerItemProxy */;
		};
		88037FDB150564E9001A5B19 /* PBXTargetDependency */ = {
			isa = PBXTargetDependency;
			target = 88037F8215056328001A5B19 /* ReactiveCocoa */;
			targetProxy = 88037FDA150564E9001A5B19 /* PBXContainerItemProxy */;
		};
		8803806E15056B15001A5B19 /* PBXTargetDependency */ = {
			isa = PBXTargetDependency;
			name = Specta;
			targetProxy = 8803806D15056B15001A5B19 /* PBXContainerItemProxy */;
		};
		8803807015056B1B001A5B19 /* PBXTargetDependency */ = {
			isa = PBXTargetDependency;
			name = Expecta;
			targetProxy = 8803806F15056B1B001A5B19 /* PBXContainerItemProxy */;
		};
		D0ED9DB617501806003859A6 /* PBXTargetDependency */ = {
			isa = PBXTargetDependency;
			target = 88F440AA153DAC820097B4C3 /* ReactiveCocoa-iOS */;
			targetProxy = D0ED9DB517501806003859A6 /* PBXContainerItemProxy */;
		};
		D0ED9DBE1750180B003859A6 /* PBXTargetDependency */ = {
			isa = PBXTargetDependency;
			name = "Specta-iOS";
			targetProxy = D0ED9DBD1750180B003859A6 /* PBXContainerItemProxy */;
		};
		D0ED9DC01750180B003859A6 /* PBXTargetDependency */ = {
			isa = PBXTargetDependency;
			name = "Expecta-iOS";
			targetProxy = D0ED9DBF1750180B003859A6 /* PBXContainerItemProxy */;
		};
		D0F117C3179F0A91006CE68F /* PBXTargetDependency */ = {
			isa = PBXTargetDependency;
			target = 88F440AA153DAC820097B4C3 /* ReactiveCocoa-iOS */;
			targetProxy = D0F117C2179F0A91006CE68F /* PBXContainerItemProxy */;
		};
/* End PBXTargetDependency section */

/* Begin PBXVariantGroup section */
		1860F41C177C91B500C7B3C9 /* InfoPlist.strings */ = {
			isa = PBXVariantGroup;
			children = (
				1860F41D177C91B500C7B3C9 /* en */,
			);
			name = InfoPlist.strings;
			sourceTree = "<group>";
		};
		1860F43A177C91B500C7B3C9 /* InfoPlist.strings */ = {
			isa = PBXVariantGroup;
			children = (
				1860F43B177C91B500C7B3C9 /* en */,
			);
			name = InfoPlist.strings;
			sourceTree = "<group>";
		};
		88CDF7C815000FCE00163A9F /* InfoPlist.strings */ = {
			isa = PBXVariantGroup;
			children = (
				88CDF7C915000FCE00163A9F /* en */,
			);
			name = InfoPlist.strings;
			sourceTree = "<group>";
		};
		88CDF7E515000FCF00163A9F /* InfoPlist.strings */ = {
			isa = PBXVariantGroup;
			children = (
				88CDF7E615000FCF00163A9F /* en */,
			);
			name = InfoPlist.strings;
			sourceTree = "<group>";
		};
/* End PBXVariantGroup section */

/* Begin XCBuildConfiguration section */
		1860F440177C91B500C7B3C9 /* Debug */ = {
			isa = XCBuildConfiguration;
			baseConfigurationReference = D094E45D17775B1000906BF7 /* iOS-Application.xcconfig */;
			buildSettings = {
				FRAMEWORK_SEARCH_PATHS = (
					"\"$(SDKROOT)/Developer/Library/Frameworks\"",
					"\"$(DEVELOPER_LIBRARY_DIR)/Frameworks\"",
				);
				GCC_PREFIX_HEADER = "ReactiveCocoaTests/ReactiveCocoaTests-Prefix.pch";
				HEADER_SEARCH_PATHS = (
					"\"$(PROJECT_DIR)/../external/specta/src\"",
					"\"$(PROJECT_DIR)/../external/expecta/src\"/**",
					"$(inherited)",
				);
				INFOPLIST_FILE = "ReactiveCocoaTests/UIKit/UIKitTestHost/ReactiveCocoa-iOS-UIKitTestHost-Info.plist";
				OTHER_LDFLAGS = "-all_load";
				PRODUCT_NAME = "$(TARGET_NAME)";
				WRAPPER_EXTENSION = app;
			};
			name = Debug;
		};
		1860F441177C91B500C7B3C9 /* Test */ = {
			isa = XCBuildConfiguration;
			baseConfigurationReference = D094E45D17775B1000906BF7 /* iOS-Application.xcconfig */;
			buildSettings = {
				FRAMEWORK_SEARCH_PATHS = (
					"\"$(SDKROOT)/Developer/Library/Frameworks\"",
					"\"$(DEVELOPER_LIBRARY_DIR)/Frameworks\"",
				);
				GCC_PREFIX_HEADER = "ReactiveCocoaTests/ReactiveCocoaTests-Prefix.pch";
				HEADER_SEARCH_PATHS = (
					"\"$(PROJECT_DIR)/../external/specta/src\"",
					"\"$(PROJECT_DIR)/../external/expecta/src\"/**",
					"$(inherited)",
				);
				INFOPLIST_FILE = "ReactiveCocoaTests/UIKit/UIKitTestHost/ReactiveCocoa-iOS-UIKitTestHost-Info.plist";
				OTHER_LDFLAGS = "-all_load";
				PRODUCT_NAME = "$(TARGET_NAME)";
				WRAPPER_EXTENSION = app;
			};
			name = Test;
		};
		1860F442177C91B500C7B3C9 /* Release */ = {
			isa = XCBuildConfiguration;
			baseConfigurationReference = D094E45D17775B1000906BF7 /* iOS-Application.xcconfig */;
			buildSettings = {
				FRAMEWORK_SEARCH_PATHS = (
					"\"$(SDKROOT)/Developer/Library/Frameworks\"",
					"\"$(DEVELOPER_LIBRARY_DIR)/Frameworks\"",
				);
				GCC_PREFIX_HEADER = "ReactiveCocoaTests/ReactiveCocoaTests-Prefix.pch";
				HEADER_SEARCH_PATHS = (
					"\"$(PROJECT_DIR)/../external/specta/src\"",
					"\"$(PROJECT_DIR)/../external/expecta/src\"/**",
					"$(inherited)",
				);
				INFOPLIST_FILE = "ReactiveCocoaTests/UIKit/UIKitTestHost/ReactiveCocoa-iOS-UIKitTestHost-Info.plist";
				OTHER_LDFLAGS = "-all_load";
				PRODUCT_NAME = "$(TARGET_NAME)";
				WRAPPER_EXTENSION = app;
			};
			name = Release;
		};
		1860F443177C91B500C7B3C9 /* Profile */ = {
			isa = XCBuildConfiguration;
			baseConfigurationReference = D094E45D17775B1000906BF7 /* iOS-Application.xcconfig */;
			buildSettings = {
				FRAMEWORK_SEARCH_PATHS = (
					"\"$(SDKROOT)/Developer/Library/Frameworks\"",
					"\"$(DEVELOPER_LIBRARY_DIR)/Frameworks\"",
				);
				GCC_PREFIX_HEADER = "ReactiveCocoaTests/ReactiveCocoaTests-Prefix.pch";
				HEADER_SEARCH_PATHS = (
					"\"$(PROJECT_DIR)/../external/specta/src\"",
					"\"$(PROJECT_DIR)/../external/expecta/src\"/**",
					"$(inherited)",
				);
				INFOPLIST_FILE = "ReactiveCocoaTests/UIKit/UIKitTestHost/ReactiveCocoa-iOS-UIKitTestHost-Info.plist";
				OTHER_LDFLAGS = "-all_load";
				PRODUCT_NAME = "$(TARGET_NAME)";
				WRAPPER_EXTENSION = app;
			};
			name = Profile;
		};
		1860F444177C91B500C7B3C9 /* Debug */ = {
			isa = XCBuildConfiguration;
			baseConfigurationReference = D094E45D17775B1000906BF7 /* iOS-Application.xcconfig */;
			buildSettings = {
				BUNDLE_LOADER = "$(BUILT_PRODUCTS_DIR)/ReactiveCocoa-iOS-UIKitTestHost.app/ReactiveCocoa-iOS-UIKitTestHost";
				CLANG_CXX_LANGUAGE_STANDARD = "gnu++0x";
				CLANG_CXX_LIBRARY = "libc++";
				FRAMEWORK_SEARCH_PATHS = (
					"\"$(SDKROOT)/Developer/Library/Frameworks\"",
					"\"$(DEVELOPER_LIBRARY_DIR)/Frameworks\"",
				);
				GCC_C_LANGUAGE_STANDARD = gnu99;
				GCC_PREFIX_HEADER = "ReactiveCocoaTests/ReactiveCocoaTests-Prefix.pch";
				HEADER_SEARCH_PATHS = (
					"\"$(PROJECT_DIR)/../external/specta/src\"",
					"\"$(PROJECT_DIR)/../external/expecta/src\"/**",
					"$(inherited)",
					"\"$(SDKROOT)/Developer/Library/Frameworks\"",
					"\"$(DEVELOPER_LIBRARY_DIR)/Frameworks\"\n\n//:configuration",
				);
				INFOPLIST_FILE = "ReactiveCocoaTests/UIKit/UIKitTests/ReactiveCocoa-iOS-UIKitTestHostTests-Info.plist";
				ONLY_ACTIVE_ARCH = YES;
				OTHER_LDFLAGS = "-all_load";
				PRODUCT_NAME = "$(TARGET_NAME)";
				TEST_HOST = "$(BUNDLE_LOADER)";
				WRAPPER_EXTENSION = octest;
			};
			name = Debug;
		};
		1860F445177C91B500C7B3C9 /* Test */ = {
			isa = XCBuildConfiguration;
			baseConfigurationReference = D094E45D17775B1000906BF7 /* iOS-Application.xcconfig */;
			buildSettings = {
				BUNDLE_LOADER = "$(BUILT_PRODUCTS_DIR)/ReactiveCocoa-iOS-UIKitTestHost.app/ReactiveCocoa-iOS-UIKitTestHost";
				CLANG_CXX_LANGUAGE_STANDARD = "gnu++0x";
				CLANG_CXX_LIBRARY = "libc++";
				FRAMEWORK_SEARCH_PATHS = (
					"\"$(SDKROOT)/Developer/Library/Frameworks\"",
					"\"$(DEVELOPER_LIBRARY_DIR)/Frameworks\"",
				);
				GCC_C_LANGUAGE_STANDARD = gnu99;
				GCC_PREFIX_HEADER = "ReactiveCocoaTests/ReactiveCocoaTests-Prefix.pch";
				HEADER_SEARCH_PATHS = (
					"\"$(PROJECT_DIR)/../external/specta/src\"",
					"\"$(PROJECT_DIR)/../external/expecta/src\"/**",
					"$(inherited)",
					"\"$(SDKROOT)/Developer/Library/Frameworks\"",
					"\"$(DEVELOPER_LIBRARY_DIR)/Frameworks\"\n\n//:configuration",
				);
				INFOPLIST_FILE = "ReactiveCocoaTests/UIKit/UIKitTests/ReactiveCocoa-iOS-UIKitTestHostTests-Info.plist";
				ONLY_ACTIVE_ARCH = YES;
				OTHER_LDFLAGS = "-all_load";
				PRODUCT_NAME = "$(TARGET_NAME)";
				TEST_HOST = "$(BUNDLE_LOADER)";
				WRAPPER_EXTENSION = octest;
			};
			name = Test;
		};
		1860F446177C91B500C7B3C9 /* Release */ = {
			isa = XCBuildConfiguration;
			baseConfigurationReference = D094E45D17775B1000906BF7 /* iOS-Application.xcconfig */;
			buildSettings = {
				BUNDLE_LOADER = "$(BUILT_PRODUCTS_DIR)/ReactiveCocoa-iOS-UIKitTestHost.app/ReactiveCocoa-iOS-UIKitTestHost";
				CLANG_CXX_LANGUAGE_STANDARD = "gnu++0x";
				CLANG_CXX_LIBRARY = "libc++";
				FRAMEWORK_SEARCH_PATHS = (
					"\"$(SDKROOT)/Developer/Library/Frameworks\"",
					"\"$(DEVELOPER_LIBRARY_DIR)/Frameworks\"",
				);
				GCC_C_LANGUAGE_STANDARD = gnu99;
				GCC_PREFIX_HEADER = "ReactiveCocoaTests/ReactiveCocoaTests-Prefix.pch";
				HEADER_SEARCH_PATHS = (
					"\"$(PROJECT_DIR)/../external/specta/src\"",
					"\"$(PROJECT_DIR)/../external/expecta/src\"/**",
					"$(inherited)",
					"\"$(SDKROOT)/Developer/Library/Frameworks\"",
					"\"$(DEVELOPER_LIBRARY_DIR)/Frameworks\"\n\n//:configuration",
				);
				INFOPLIST_FILE = "ReactiveCocoaTests/UIKit/UIKitTests/ReactiveCocoa-iOS-UIKitTestHostTests-Info.plist";
				OTHER_LDFLAGS = "-all_load";
				PRODUCT_NAME = "$(TARGET_NAME)";
				TEST_HOST = "$(BUNDLE_LOADER)";
				WRAPPER_EXTENSION = octest;
			};
			name = Release;
		};
		1860F447177C91B500C7B3C9 /* Profile */ = {
			isa = XCBuildConfiguration;
			baseConfigurationReference = D094E45D17775B1000906BF7 /* iOS-Application.xcconfig */;
			buildSettings = {
				BUNDLE_LOADER = "$(BUILT_PRODUCTS_DIR)/ReactiveCocoa-iOS-UIKitTestHost.app/ReactiveCocoa-iOS-UIKitTestHost";
				CLANG_CXX_LANGUAGE_STANDARD = "gnu++0x";
				CLANG_CXX_LIBRARY = "libc++";
				FRAMEWORK_SEARCH_PATHS = (
					"\"$(SDKROOT)/Developer/Library/Frameworks\"",
					"\"$(DEVELOPER_LIBRARY_DIR)/Frameworks\"",
				);
				GCC_C_LANGUAGE_STANDARD = gnu99;
				GCC_PREFIX_HEADER = "ReactiveCocoaTests/ReactiveCocoaTests-Prefix.pch";
				HEADER_SEARCH_PATHS = (
					"\"$(PROJECT_DIR)/../external/specta/src\"",
					"\"$(PROJECT_DIR)/../external/expecta/src\"/**",
					"$(inherited)",
					"\"$(SDKROOT)/Developer/Library/Frameworks\"",
					"\"$(DEVELOPER_LIBRARY_DIR)/Frameworks\"\n\n//:configuration",
				);
				INFOPLIST_FILE = "ReactiveCocoaTests/UIKit/UIKitTests/ReactiveCocoa-iOS-UIKitTestHostTests-Info.plist";
				OTHER_LDFLAGS = "-all_load";
				PRODUCT_NAME = "$(TARGET_NAME)";
				TEST_HOST = "$(BUNDLE_LOADER)";
				WRAPPER_EXTENSION = octest;
			};
			name = Profile;
		};
		5FAF5233174D4C2000CAC810 /* Debug */ = {
			isa = XCBuildConfiguration;
			baseConfigurationReference = D094E45D17775B1000906BF7 /* iOS-Application.xcconfig */;
			buildSettings = {
				FRAMEWORK_SEARCH_PATHS = (
					"\"$(SDKROOT)/Developer/Library/Frameworks\"",
					"\"$(DEVELOPER_LIBRARY_DIR)/Frameworks\"",
				);
				GCC_PREFIX_HEADER = "ReactiveCocoaTests/ReactiveCocoaTests-Prefix.pch";
				HEADER_SEARCH_PATHS = (
					"\"$(PROJECT_DIR)/../external/specta/src\"",
					"\"$(PROJECT_DIR)/../external/expecta/src\"/**",
					"$(inherited)",
				);
				INFOPLIST_FILE = "ReactiveCocoaTests/ReactiveCocoaTests-Info.plist";
				OTHER_LDFLAGS = "-ObjC";
				PRODUCT_NAME = "$(TARGET_NAME)";
				WRAPPER_EXTENSION = octest;
			};
			name = Debug;
		};
		5FAF5234174D4C2000CAC810 /* Test */ = {
			isa = XCBuildConfiguration;
			baseConfigurationReference = D094E45D17775B1000906BF7 /* iOS-Application.xcconfig */;
			buildSettings = {
				FRAMEWORK_SEARCH_PATHS = (
					"\"$(SDKROOT)/Developer/Library/Frameworks\"",
					"\"$(DEVELOPER_LIBRARY_DIR)/Frameworks\"",
				);
				GCC_PREFIX_HEADER = "ReactiveCocoaTests/ReactiveCocoaTests-Prefix.pch";
				HEADER_SEARCH_PATHS = (
					"\"$(PROJECT_DIR)/../external/specta/src\"",
					"\"$(PROJECT_DIR)/../external/expecta/src\"/**",
					"$(inherited)",
				);
				INFOPLIST_FILE = "ReactiveCocoaTests/ReactiveCocoaTests-Info.plist";
				OTHER_LDFLAGS = "-ObjC";
				PRODUCT_NAME = "$(TARGET_NAME)";
				WRAPPER_EXTENSION = octest;
			};
			name = Test;
		};
		5FAF5235174D4C2000CAC810 /* Release */ = {
			isa = XCBuildConfiguration;
			baseConfigurationReference = D094E45D17775B1000906BF7 /* iOS-Application.xcconfig */;
			buildSettings = {
				FRAMEWORK_SEARCH_PATHS = (
					"\"$(SDKROOT)/Developer/Library/Frameworks\"",
					"\"$(DEVELOPER_LIBRARY_DIR)/Frameworks\"",
				);
				GCC_PREFIX_HEADER = "ReactiveCocoaTests/ReactiveCocoaTests-Prefix.pch";
				HEADER_SEARCH_PATHS = (
					"\"$(PROJECT_DIR)/../external/specta/src\"",
					"\"$(PROJECT_DIR)/../external/expecta/src\"/**",
					"$(inherited)",
				);
				INFOPLIST_FILE = "ReactiveCocoaTests/ReactiveCocoaTests-Info.plist";
				OTHER_LDFLAGS = "-ObjC";
				PRODUCT_NAME = "$(TARGET_NAME)";
				WRAPPER_EXTENSION = octest;
			};
			name = Release;
		};
		5FAF5236174D4C2000CAC810 /* Profile */ = {
			isa = XCBuildConfiguration;
			baseConfigurationReference = D094E45D17775B1000906BF7 /* iOS-Application.xcconfig */;
			buildSettings = {
				FRAMEWORK_SEARCH_PATHS = (
					"\"$(SDKROOT)/Developer/Library/Frameworks\"",
					"\"$(DEVELOPER_LIBRARY_DIR)/Frameworks\"",
				);
				GCC_PREFIX_HEADER = "ReactiveCocoaTests/ReactiveCocoaTests-Prefix.pch";
				HEADER_SEARCH_PATHS = (
					"\"$(PROJECT_DIR)/../external/specta/src\"",
					"\"$(PROJECT_DIR)/../external/expecta/src\"/**",
					"$(inherited)",
				);
				INFOPLIST_FILE = "ReactiveCocoaTests/ReactiveCocoaTests-Info.plist";
				OTHER_LDFLAGS = "-ObjC";
				PRODUCT_NAME = "$(TARGET_NAME)";
				WRAPPER_EXTENSION = octest;
			};
			name = Profile;
		};
		88037F9015056328001A5B19 /* Debug */ = {
			isa = XCBuildConfiguration;
			baseConfigurationReference = D094E46417775B1000906BF7 /* Mac-Framework.xcconfig */;
			buildSettings = {
				DYLIB_COMPATIBILITY_VERSION = 1;
				DYLIB_CURRENT_VERSION = 1;
				FRAMEWORK_VERSION = A;
				GCC_PREFIX_HEADER = "ReactiveCocoa/ReactiveCocoa-Prefix.pch";
				INFOPLIST_FILE = "ReactiveCocoa/ReactiveCocoa-Info.plist";
				PRODUCT_NAME = "$(TARGET_NAME)";
				WRAPPER_EXTENSION = framework;
			};
			name = Debug;
		};
		88037F9115056328001A5B19 /* Release */ = {
			isa = XCBuildConfiguration;
			baseConfigurationReference = D094E46417775B1000906BF7 /* Mac-Framework.xcconfig */;
			buildSettings = {
				DYLIB_COMPATIBILITY_VERSION = 1;
				DYLIB_CURRENT_VERSION = 1;
				FRAMEWORK_VERSION = A;
				GCC_PREFIX_HEADER = "ReactiveCocoa/ReactiveCocoa-Prefix.pch";
				INFOPLIST_FILE = "ReactiveCocoa/ReactiveCocoa-Info.plist";
				PRODUCT_NAME = "$(TARGET_NAME)";
				WRAPPER_EXTENSION = framework;
			};
			name = Release;
		};
		88997CAA1728912B00C569A6 /* Test */ = {
			isa = XCBuildConfiguration;
			baseConfigurationReference = D094E45817775B1000906BF7 /* Test.xcconfig */;
			buildSettings = {
				ARCHS = "$(ARCHS_STANDARD_64_BIT)";
				CLANG_WARN_IMPLICIT_SIGN_CONVERSION = YES;
				GCC_WARN_ABOUT_MISSING_NEWLINE = YES;
				GCC_WARN_STRICT_SELECTOR_MATCH = YES;
				GCC_WARN_UNDECLARED_SELECTOR = YES;
				IPHONEOS_DEPLOYMENT_TARGET = 5.0;
				MACOSX_DEPLOYMENT_TARGET = 10.7;
				SDKROOT = macosx;
				TARGETED_DEVICE_FAMILY = "1,2";
				VALID_ARCHS = x86_64;
				WARNING_CFLAGS = (
					"-Werror",
					"-Wall",
				);
			};
			name = Test;
		};
		88997CAB1728912B00C569A6 /* Test */ = {
			isa = XCBuildConfiguration;
			baseConfigurationReference = D094E46417775B1000906BF7 /* Mac-Framework.xcconfig */;
			buildSettings = {
				DYLIB_COMPATIBILITY_VERSION = 1;
				DYLIB_CURRENT_VERSION = 1;
				FRAMEWORK_VERSION = A;
				GCC_PREFIX_HEADER = "ReactiveCocoa/ReactiveCocoa-Prefix.pch";
				INFOPLIST_FILE = "ReactiveCocoa/ReactiveCocoa-Info.plist";
				PRODUCT_NAME = "$(TARGET_NAME)";
				WRAPPER_EXTENSION = framework;
			};
			name = Test;
		};
		88997CAC1728912B00C569A6 /* Test */ = {
			isa = XCBuildConfiguration;
			baseConfigurationReference = D094E45F17775B1000906BF7 /* iOS-StaticLibrary.xcconfig */;
			buildSettings = {
				GCC_PREFIX_HEADER = "ReactiveCocoa/ReactiveCocoa-Prefix.pch";
				PRODUCT_NAME = "$(TARGET_NAME)";
				PUBLIC_HEADERS_FOLDER_PATH = include/ReactiveCocoa;
			};
			name = Test;
		};
		88997CAD1728912B00C569A6 /* Test */ = {
			isa = XCBuildConfiguration;
			baseConfigurationReference = D094E46117775B1000906BF7 /* Mac-Application.xcconfig */;
			buildSettings = {
				FRAMEWORK_SEARCH_PATHS = "$(DEVELOPER_LIBRARY_DIR)/Frameworks";
				GCC_PREFIX_HEADER = "ReactiveCocoaTests/ReactiveCocoaTests-Prefix.pch";
				HEADER_SEARCH_PATHS = (
					"\"$(PROJECT_DIR)/../external/specta/src\"",
					"\"$(PROJECT_DIR)/../external/expecta/src\"/**",
				);
				INFOPLIST_FILE = "ReactiveCocoaTests/ReactiveCocoaTests-Info.plist";
				OTHER_LDFLAGS = "-ObjC";
				PRODUCT_NAME = ReactiveCocoaTests;
				VALID_ARCHS = x86_64;
				WRAPPER_EXTENSION = octest;
			};
			name = Test;
		};
		88CDF7EB15000FCF00163A9F /* Debug */ = {
			isa = XCBuildConfiguration;
			baseConfigurationReference = D094E45517775B1000906BF7 /* Debug.xcconfig */;
			buildSettings = {
				ARCHS = "$(ARCHS_STANDARD_64_BIT)";
				CLANG_WARN_IMPLICIT_SIGN_CONVERSION = YES;
				GCC_WARN_ABOUT_MISSING_NEWLINE = YES;
				GCC_WARN_STRICT_SELECTOR_MATCH = YES;
				GCC_WARN_UNDECLARED_SELECTOR = YES;
				IPHONEOS_DEPLOYMENT_TARGET = 5.0;
				MACOSX_DEPLOYMENT_TARGET = 10.7;
				SDKROOT = macosx;
				TARGETED_DEVICE_FAMILY = "1,2";
				VALID_ARCHS = x86_64;
				WARNING_CFLAGS = (
					"-Werror",
					"-Wall",
				);
			};
			name = Debug;
		};
		88CDF7EC15000FCF00163A9F /* Release */ = {
			isa = XCBuildConfiguration;
			baseConfigurationReference = D094E45717775B1000906BF7 /* Release.xcconfig */;
			buildSettings = {
				ARCHS = "$(ARCHS_STANDARD_64_BIT)";
				CLANG_WARN_IMPLICIT_SIGN_CONVERSION = YES;
				GCC_WARN_ABOUT_MISSING_NEWLINE = YES;
				GCC_WARN_STRICT_SELECTOR_MATCH = YES;
				GCC_WARN_UNDECLARED_SELECTOR = YES;
				IPHONEOS_DEPLOYMENT_TARGET = 5.0;
				MACOSX_DEPLOYMENT_TARGET = 10.7;
				SDKROOT = macosx;
				TARGETED_DEVICE_FAMILY = "1,2";
				VALID_ARCHS = x86_64;
				WARNING_CFLAGS = (
					"-Werror",
					"-Wall",
				);
			};
			name = Release;
		};
		88CDF7F115000FCF00163A9F /* Debug */ = {
			isa = XCBuildConfiguration;
			baseConfigurationReference = D094E46117775B1000906BF7 /* Mac-Application.xcconfig */;
			buildSettings = {
				FRAMEWORK_SEARCH_PATHS = "$(DEVELOPER_LIBRARY_DIR)/Frameworks";
				GCC_PREFIX_HEADER = "ReactiveCocoaTests/ReactiveCocoaTests-Prefix.pch";
				HEADER_SEARCH_PATHS = (
					"\"$(PROJECT_DIR)/../external/specta/src\"",
					"\"$(PROJECT_DIR)/../external/expecta/src\"/**",
				);
				INFOPLIST_FILE = "ReactiveCocoaTests/ReactiveCocoaTests-Info.plist";
				OTHER_LDFLAGS = "-ObjC";
				PRODUCT_NAME = ReactiveCocoaTests;
				VALID_ARCHS = x86_64;
				WRAPPER_EXTENSION = octest;
			};
			name = Debug;
		};
		88CDF7F215000FCF00163A9F /* Release */ = {
			isa = XCBuildConfiguration;
			baseConfigurationReference = D094E46117775B1000906BF7 /* Mac-Application.xcconfig */;
			buildSettings = {
				FRAMEWORK_SEARCH_PATHS = "$(DEVELOPER_LIBRARY_DIR)/Frameworks";
				GCC_PREFIX_HEADER = "ReactiveCocoaTests/ReactiveCocoaTests-Prefix.pch";
				HEADER_SEARCH_PATHS = (
					"\"$(PROJECT_DIR)/../external/specta/src\"",
					"\"$(PROJECT_DIR)/../external/expecta/src\"/**",
				);
				INFOPLIST_FILE = "ReactiveCocoaTests/ReactiveCocoaTests-Info.plist";
				OTHER_LDFLAGS = "-ObjC";
				PRODUCT_NAME = ReactiveCocoaTests;
				VALID_ARCHS = x86_64;
				WRAPPER_EXTENSION = octest;
			};
			name = Release;
		};
		88F440B4153DAC820097B4C3 /* Debug */ = {
			isa = XCBuildConfiguration;
			baseConfigurationReference = D094E45F17775B1000906BF7 /* iOS-StaticLibrary.xcconfig */;
			buildSettings = {
				GCC_PREFIX_HEADER = "ReactiveCocoa/ReactiveCocoa-Prefix.pch";
				PRODUCT_NAME = "$(TARGET_NAME)";
				PUBLIC_HEADERS_FOLDER_PATH = include/ReactiveCocoa;
			};
			name = Debug;
		};
		88F440B5153DAC820097B4C3 /* Release */ = {
			isa = XCBuildConfiguration;
			baseConfigurationReference = D094E45F17775B1000906BF7 /* iOS-StaticLibrary.xcconfig */;
			buildSettings = {
				GCC_PREFIX_HEADER = "ReactiveCocoa/ReactiveCocoa-Prefix.pch";
				PRODUCT_NAME = "$(TARGET_NAME)";
				PUBLIC_HEADERS_FOLDER_PATH = include/ReactiveCocoa;
			};
			name = Release;
		};
		D05AD3B117F2D5710080895B /* Debug */ = {
			isa = XCBuildConfiguration;
			baseConfigurationReference = D094E46517775B1000906BF7 /* Mac-StaticLibrary.xcconfig */;
			buildSettings = {
				CLANG_CXX_LANGUAGE_STANDARD = "gnu++0x";
				CLANG_CXX_LIBRARY = "libc++";
				GCC_PREFIX_HEADER = "ReactiveCocoa/ReactiveCocoa-Prefix.pch";
				PRODUCT_NAME = "$(TARGET_NAME)";
				PUBLIC_HEADERS_FOLDER_PATH = include/ReactiveCocoa;
			};
			name = Debug;
		};
		D05AD3B217F2D5710080895B /* Test */ = {
			isa = XCBuildConfiguration;
			baseConfigurationReference = D094E46517775B1000906BF7 /* Mac-StaticLibrary.xcconfig */;
			buildSettings = {
				CLANG_CXX_LANGUAGE_STANDARD = "gnu++0x";
				CLANG_CXX_LIBRARY = "libc++";
				GCC_PREFIX_HEADER = "ReactiveCocoa/ReactiveCocoa-Prefix.pch";
				PRODUCT_NAME = "$(TARGET_NAME)";
				PUBLIC_HEADERS_FOLDER_PATH = include/ReactiveCocoa;
			};
			name = Test;
		};
		D05AD3B317F2D5710080895B /* Release */ = {
			isa = XCBuildConfiguration;
			baseConfigurationReference = D094E46517775B1000906BF7 /* Mac-StaticLibrary.xcconfig */;
			buildSettings = {
				CLANG_CXX_LANGUAGE_STANDARD = "gnu++0x";
				CLANG_CXX_LIBRARY = "libc++";
				GCC_PREFIX_HEADER = "ReactiveCocoa/ReactiveCocoa-Prefix.pch";
				PRODUCT_NAME = "$(TARGET_NAME)";
				PUBLIC_HEADERS_FOLDER_PATH = include/ReactiveCocoa;
			};
			name = Release;
		};
		D05AD3B417F2D5710080895B /* Profile */ = {
			isa = XCBuildConfiguration;
			baseConfigurationReference = D094E46517775B1000906BF7 /* Mac-StaticLibrary.xcconfig */;
			buildSettings = {
				CLANG_CXX_LANGUAGE_STANDARD = "gnu++0x";
				CLANG_CXX_LIBRARY = "libc++";
				GCC_PREFIX_HEADER = "ReactiveCocoa/ReactiveCocoa-Prefix.pch";
				PRODUCT_NAME = "$(TARGET_NAME)";
				PUBLIC_HEADERS_FOLDER_PATH = include/ReactiveCocoa;
			};
			name = Profile;
		};
		D095BDD115CB2F9D00E9BB13 /* Profile */ = {
			isa = XCBuildConfiguration;
			baseConfigurationReference = D094E45617775B1000906BF7 /* Profile.xcconfig */;
			buildSettings = {
				ARCHS = "$(ARCHS_STANDARD_64_BIT)";
				CLANG_WARN_IMPLICIT_SIGN_CONVERSION = YES;
				GCC_WARN_ABOUT_MISSING_NEWLINE = YES;
				GCC_WARN_STRICT_SELECTOR_MATCH = YES;
				GCC_WARN_UNDECLARED_SELECTOR = YES;
				IPHONEOS_DEPLOYMENT_TARGET = 5.0;
				MACOSX_DEPLOYMENT_TARGET = 10.7;
				SDKROOT = macosx;
				TARGETED_DEVICE_FAMILY = "1,2";
				VALID_ARCHS = x86_64;
				WARNING_CFLAGS = (
					"-Werror",
					"-Wall",
				);
			};
			name = Profile;
		};
		D095BDD215CB2F9D00E9BB13 /* Profile */ = {
			isa = XCBuildConfiguration;
			baseConfigurationReference = D094E46417775B1000906BF7 /* Mac-Framework.xcconfig */;
			buildSettings = {
				DYLIB_COMPATIBILITY_VERSION = 1;
				DYLIB_CURRENT_VERSION = 1;
				FRAMEWORK_VERSION = A;
				GCC_PREFIX_HEADER = "ReactiveCocoa/ReactiveCocoa-Prefix.pch";
				INFOPLIST_FILE = "ReactiveCocoa/ReactiveCocoa-Info.plist";
				PRODUCT_NAME = "$(TARGET_NAME)";
				WRAPPER_EXTENSION = framework;
			};
			name = Profile;
		};
		D095BDD315CB2F9D00E9BB13 /* Profile */ = {
			isa = XCBuildConfiguration;
			baseConfigurationReference = D094E45F17775B1000906BF7 /* iOS-StaticLibrary.xcconfig */;
			buildSettings = {
				GCC_PREFIX_HEADER = "ReactiveCocoa/ReactiveCocoa-Prefix.pch";
				PRODUCT_NAME = "$(TARGET_NAME)";
				PUBLIC_HEADERS_FOLDER_PATH = include/ReactiveCocoa;
			};
			name = Profile;
		};
		D095BDD415CB2F9D00E9BB13 /* Profile */ = {
			isa = XCBuildConfiguration;
			baseConfigurationReference = D094E46117775B1000906BF7 /* Mac-Application.xcconfig */;
			buildSettings = {
				FRAMEWORK_SEARCH_PATHS = "$(DEVELOPER_LIBRARY_DIR)/Frameworks";
				GCC_PREFIX_HEADER = "ReactiveCocoaTests/ReactiveCocoaTests-Prefix.pch";
				HEADER_SEARCH_PATHS = (
					"\"$(PROJECT_DIR)/../external/specta/src\"",
					"\"$(PROJECT_DIR)/../external/expecta/src\"/**",
				);
				INFOPLIST_FILE = "ReactiveCocoaTests/ReactiveCocoaTests-Info.plist";
				OTHER_LDFLAGS = "-ObjC";
				PRODUCT_NAME = ReactiveCocoaTests;
				VALID_ARCHS = x86_64;
				WRAPPER_EXTENSION = octest;
			};
			name = Profile;
		};
/* End XCBuildConfiguration section */

/* Begin XCConfigurationList section */
		1860F44C177C91B500C7B3C9 /* Build configuration list for PBXNativeTarget "ReactiveCocoa-iOS-UIKitTestHost" */ = {
			isa = XCConfigurationList;
			buildConfigurations = (
				1860F440177C91B500C7B3C9 /* Debug */,
				1860F441177C91B500C7B3C9 /* Test */,
				1860F442177C91B500C7B3C9 /* Release */,
				1860F443177C91B500C7B3C9 /* Profile */,
			);
			defaultConfigurationIsVisible = 0;
			defaultConfigurationName = Release;
		};
		1860F44D177C91B500C7B3C9 /* Build configuration list for PBXNativeTarget "ReactiveCocoa-iOS-UIKitTestHostTests" */ = {
			isa = XCConfigurationList;
			buildConfigurations = (
				1860F444177C91B500C7B3C9 /* Debug */,
				1860F445177C91B500C7B3C9 /* Test */,
				1860F446177C91B500C7B3C9 /* Release */,
				1860F447177C91B500C7B3C9 /* Profile */,
			);
			defaultConfigurationIsVisible = 0;
			defaultConfigurationName = Release;
		};
		5FAF523D174D4C2000CAC810 /* Build configuration list for PBXNativeTarget "ReactiveCocoaTests-iOS" */ = {
			isa = XCConfigurationList;
			buildConfigurations = (
				5FAF5233174D4C2000CAC810 /* Debug */,
				5FAF5234174D4C2000CAC810 /* Test */,
				5FAF5235174D4C2000CAC810 /* Release */,
				5FAF5236174D4C2000CAC810 /* Profile */,
			);
			defaultConfigurationIsVisible = 0;
			defaultConfigurationName = Release;
		};
		88037F8F15056328001A5B19 /* Build configuration list for PBXNativeTarget "ReactiveCocoa" */ = {
			isa = XCConfigurationList;
			buildConfigurations = (
				88037F9015056328001A5B19 /* Debug */,
				88997CAB1728912B00C569A6 /* Test */,
				88037F9115056328001A5B19 /* Release */,
				D095BDD215CB2F9D00E9BB13 /* Profile */,
			);
			defaultConfigurationIsVisible = 0;
			defaultConfigurationName = Release;
		};
		88CDF7B515000FCE00163A9F /* Build configuration list for PBXProject "ReactiveCocoa" */ = {
			isa = XCConfigurationList;
			buildConfigurations = (
				88CDF7EB15000FCF00163A9F /* Debug */,
				88997CAA1728912B00C569A6 /* Test */,
				88CDF7EC15000FCF00163A9F /* Release */,
				D095BDD115CB2F9D00E9BB13 /* Profile */,
			);
			defaultConfigurationIsVisible = 0;
			defaultConfigurationName = Release;
		};
		88CDF7F015000FCF00163A9F /* Build configuration list for PBXNativeTarget "ReactiveCocoaTests" */ = {
			isa = XCConfigurationList;
			buildConfigurations = (
				88CDF7F115000FCF00163A9F /* Debug */,
				88997CAD1728912B00C569A6 /* Test */,
				88CDF7F215000FCF00163A9F /* Release */,
				D095BDD415CB2F9D00E9BB13 /* Profile */,
			);
			defaultConfigurationIsVisible = 0;
			defaultConfigurationName = Release;
		};
		88F440B3153DAC820097B4C3 /* Build configuration list for PBXNativeTarget "ReactiveCocoa-iOS" */ = {
			isa = XCConfigurationList;
			buildConfigurations = (
				88F440B4153DAC820097B4C3 /* Debug */,
				88997CAC1728912B00C569A6 /* Test */,
				88F440B5153DAC820097B4C3 /* Release */,
				D095BDD315CB2F9D00E9BB13 /* Profile */,
			);
			defaultConfigurationIsVisible = 0;
			defaultConfigurationName = Release;
		};
		D05AD3BD17F2D5710080895B /* Build configuration list for PBXNativeTarget "ReactiveCocoa-Mac" */ = {
			isa = XCConfigurationList;
			buildConfigurations = (
				D05AD3B117F2D5710080895B /* Debug */,
				D05AD3B217F2D5710080895B /* Test */,
				D05AD3B317F2D5710080895B /* Release */,
				D05AD3B417F2D5710080895B /* Profile */,
			);
			defaultConfigurationIsVisible = 0;
			defaultConfigurationName = Release;
		};
/* End XCConfigurationList section */
	};
	rootObject = 88CDF7B215000FCE00163A9F /* Project object */;
}<|MERGE_RESOLUTION|>--- conflicted
+++ resolved
@@ -1289,11 +1289,7 @@
 				880D7A6516F7BB1A004A3361 /* NSObjectRACSelectorSignalSpec.m */,
 				5FDC350E1736F81800792E52 /* NSStringRACKeyPathUtilitiesSpec.m */,
 				D090768917FBECBF00EB087A /* NSURLConnectionRACSupportSpec.m */,
-<<<<<<< HEAD
-				D02C7C921822D44400CB20D6 /* RACActionSpec.m */,
 				D0CCA3B818584AD40009499A /* RACAggregatingSignalGeneratorSpec.m */,
-=======
->>>>>>> 3c2142b8
 				D0870C6E16884A0600D0E11D /* RACBacktraceSpec.m */,
 				886CEACC163DE669007632D1 /* RACBlockTrampolineSpec.m */,
 				5F7EFECC168FBC4B0037E500 /* RACChannelExamples.h */,
