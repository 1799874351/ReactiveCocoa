--- conflicted
+++ resolved
@@ -971,41 +971,13 @@
 	NSCParameterAssert(scheduler != nil);
 	NSCParameterAssert(scheduler != RACScheduler.immediateScheduler);
 
-<<<<<<< HEAD
-	return [[RACSignal create:^(id<RACSubscriber> subscriber) {
-		RACDisposable *timeoutDisposable = [[[RACSignal
-			interval:interval onScheduler:scheduler]
-			take:1]
-			subscribeNext:^(id _) {
-				[subscriber sendError:[NSError errorWithDomain:RACSignalErrorDomain code:RACSignalErrorTimedOut userInfo:nil]];
-			}];
+	return [[RACSignal create:^(id<RACSubscriber> subscriber) {
+		RACDisposable *timeoutDisposable = [scheduler afterDelay:interval schedule:^{
+			[subscriber sendError:[NSError errorWithDomain:RACSignalErrorDomain code:RACSignalErrorTimedOut userInfo:nil]];
+		}];
 
 		[subscriber.disposable addDisposable:timeoutDisposable];
 		[self subscribe:subscriber];
-=======
-	return [[RACSignal createSignal:^(id<RACSubscriber> subscriber) {
-		RACCompoundDisposable *disposable = [RACCompoundDisposable compoundDisposable];
-
-		RACDisposable *timeoutDisposable = [scheduler afterDelay:interval schedule:^{
-			[disposable dispose];
-			[subscriber sendError:[NSError errorWithDomain:RACSignalErrorDomain code:RACSignalErrorTimedOut userInfo:nil]];
-		}];
-
-		[disposable addDisposable:timeoutDisposable];
-
-		RACDisposable *subscriptionDisposable = [self subscribeNext:^(id x) {
-			[subscriber sendNext:x];
-		} error:^(NSError *error) {
-			[disposable dispose];
-			[subscriber sendError:error];
-		} completed:^{
-			[disposable dispose];
-			[subscriber sendCompleted];
-		}];
-
-		[disposable addDisposable:subscriptionDisposable];
-		return disposable;
->>>>>>> 74ebd6de
 	}] setNameWithFormat:@"[%@] -timeout: %f", self.name, (double)interval];
 }
 
