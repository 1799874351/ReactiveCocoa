--- conflicted
+++ resolved
@@ -176,7 +176,7 @@
 	
 	_target = target;
 	_key = [key copy];
-	_exposedSignal = exposedSignal;
+	_exposedSignal = [exposedSignal setNameWithFormat:@"[+propertyWithTarget: %@ keyPath: %@] -binding", [target rac_description], key];
 	_exposedSignalSubject = [RACSubject subject];
 	_exposedSubscriberSubject = [RACSubject subject];
 	// This KVO observer doesn't do anything, but we have to add it or
@@ -237,16 +237,8 @@
 		@strongify(binding);
 		[subscriber sendNext:[binding.target valueForKey:binding.key]];
 		return [binding.exposedSignalSubject subscribe:subscriber];
-<<<<<<< HEAD
 	};
 	[binding.exposedSubscriberSubject subscribeNext:^(id x) {
-=======
-	}] setNameWithFormat:@"[+propertyWithTarget: %@ keyPath: %@] -binding", [target rac_description], keyPath];
-	binding->_exposedSignalSubject = [RACSubject subject];
-	
-	binding->_exposedSubscriberSubject = [RACSubject subject];
-	[binding->_exposedSubscriberSubject subscribeNext:^(id x) {
->>>>>>> c5367d52
 		@strongify(binding);
 		if (binding.key.rac_keyPathComponents.count > 1 && [binding.target valueForKeyPath:binding.key.rac_keyPathByDeletingLastKeyPathComponent] == nil) {
 			return;
