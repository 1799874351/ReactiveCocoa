--- conflicted
+++ resolved
@@ -7,17 +7,13 @@
 //
 
 #import "UITextView+RACSignalSupport.h"
-<<<<<<< HEAD
 #import "EXTScope.h"
 #import "NSObject+RACDeallocating.h"
 #import "RACDelegateProxy.h"
 #import "RACSignal+Operations.h"
 #import "RACTuple.h"
+#import "NSObject+RACDescription.h"
 #import <objc/runtime.h>
-=======
-#import "RACEventTrampoline.h"
-#import "NSObject+RACDescription.h"
->>>>>>> a4bd2437
 
 @implementation UITextView (RACSignalSupport)
 
@@ -51,13 +47,8 @@
 		reduceEach:^(UITextView *x) {
 			return x.text;
 		}]
-<<<<<<< HEAD
 		takeUntil:self.rac_willDeallocSignal]
-		setNameWithFormat:@"%@ -rac_textSignal", self];
-=======
-		startWith:self.text]
 		setNameWithFormat:@"%@ -rac_textSignal", [self rac_description]];
->>>>>>> a4bd2437
 }
 
 @end