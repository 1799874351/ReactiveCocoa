//
//  NSFileHandle+RACSupport.m
//  ReactiveCocoa
//
//  Created by Josh Abernathy on 5/10/12.
//  Copyright (c) 2012 GitHub. All rights reserved.
//

#import "NSFileHandle+RACSupport.h"
#import "NSNotificationCenter+RACSupport.h"
#import "NSObject+RACDescription.h"
#import "RACReplaySubject.h"
#import "RACScheduler.h"
#import "RACSignal+Operations.h"

@implementation NSFileHandle (RACSupport)

- (RACSignal *)rac_readDataToEndOfFile {
	return [[[[[[RACSignal
		create:^(id<RACSubscriber> subscriber) {
			[[NSNotificationCenter.defaultCenter
				rac_addObserverForName:NSFileHandleReadCompletionNotification object:self]
				subscribe:subscriber];

			[self readInBackgroundAndNotify];
		}]
		map:^(NSNotification *note) {
			return note.userInfo[NSFileHandleNotificationDataItem];
		}]
		takeWhile:^ BOOL (NSData *data) {
			return data.length > 0;
		}]
		flattenMap:^(NSData *data) {
			// Deliver the data to the subscriber first, then read more.
			return [[RACSignal
				return:data]
				doCompleted:^{
					[self readInBackgroundAndNotify];
				}];
		}]
		// -readInBackgroundAndNotify must be called on a thread with a run loop,
		// so subscribe on the main thread.
		subscribeOn:RACScheduler.mainThreadScheduler]
		setNameWithFormat:@"%@ -rac_readDataToEndOfFile", self.rac_description];
}

@end

#pragma clang diagnostic push
#pragma clang diagnostic ignored "-Wdeprecated-declarations"
#pragma clang diagnostic ignored "-Wdeprecated-implementations"

@implementation NSFileHandle (RACSupportDeprecated)

- (RACSignal *)rac_readInBackground {
	RACReplaySubject *subject = [RACReplaySubject subject];
<<<<<<< HEAD
	[[self rac_readDataToEndOfFile] subscribe:subject];

=======
	[subject setNameWithFormat:@"%@ -rac_readInBackground", self];

	RACSignal *dataNotification = [[[NSNotificationCenter defaultCenter] rac_addObserverForName:NSFileHandleReadCompletionNotification object:self] map:^(NSNotification *note) {
		return note.userInfo[NSFileHandleNotificationDataItem];
	}];
	
	__block RACDisposable *subscription = [dataNotification subscribeNext:^(NSData *data) {
		if (data.length > 0) {
			[subject sendNext:data];
			[self readInBackgroundAndNotify];
		} else {
			[subject sendCompleted];
			[subscription dispose];
		}
	}];
	
	[self readInBackgroundAndNotify];
	
>>>>>>> fc9cd5ad
	return subject;
}

@end

#pragma clang diagnostic pop<|MERGE_RESOLUTION|>--- conflicted
+++ resolved
@@ -54,30 +54,9 @@
 
 - (RACSignal *)rac_readInBackground {
 	RACReplaySubject *subject = [RACReplaySubject subject];
-<<<<<<< HEAD
 	[[self rac_readDataToEndOfFile] subscribe:subject];
 
-=======
-	[subject setNameWithFormat:@"%@ -rac_readInBackground", self];
-
-	RACSignal *dataNotification = [[[NSNotificationCenter defaultCenter] rac_addObserverForName:NSFileHandleReadCompletionNotification object:self] map:^(NSNotification *note) {
-		return note.userInfo[NSFileHandleNotificationDataItem];
-	}];
-	
-	__block RACDisposable *subscription = [dataNotification subscribeNext:^(NSData *data) {
-		if (data.length > 0) {
-			[subject sendNext:data];
-			[self readInBackgroundAndNotify];
-		} else {
-			[subject sendCompleted];
-			[subscription dispose];
-		}
-	}];
-	
-	[self readInBackgroundAndNotify];
-	
->>>>>>> fc9cd5ad
-	return subject;
+	return [subject setNameWithFormat:@"%@ -rac_readInBackground", self];
 }
 
 @end
